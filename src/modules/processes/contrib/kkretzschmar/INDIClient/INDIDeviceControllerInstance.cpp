//     ____   ______ __
//    / __ \ / ____// /
//   / /_/ // /    / /
//  / ____// /___ / /___   PixInsight Class Library
// /_/     \____//_____/   PCL 02.01.01.0784
// ----------------------------------------------------------------------------
// Standard INDIClient Process Module Version 01.00.04.0108
// ----------------------------------------------------------------------------
// INDIDeviceControllerInstance.cpp - Released 2016/04/15 15:37:39 UTC
// ----------------------------------------------------------------------------
// This file is part of the standard INDIClient PixInsight module.
//
// Copyright (c) 2014-2016 Klaus Kretzschmar
//
// Redistribution and use in both source and binary forms, with or without
// modification, is permitted provided that the following conditions are met:
//
// 1. All redistributions of source code must retain the above copyright
//    notice, this list of conditions and the following disclaimer.
//
// 2. All redistributions in binary form must reproduce the above copyright
//    notice, this list of conditions and the following disclaimer in the
//    documentation and/or other materials provided with the distribution.
//
// 3. Neither the names "PixInsight" and "Pleiades Astrophoto", nor the names
//    of their contributors, may be used to endorse or promote products derived
//    from this software without specific prior written permission. For written
//    permission, please contact info@pixinsight.com.
//
// 4. All products derived from this software, in any form whatsoever, must
//    reproduce the following acknowledgment in the end-user documentation
//    and/or other materials provided with the product:
//
//    "This product is based on software from the PixInsight project, developed
//    by Pleiades Astrophoto and its contributors (http://pixinsight.com/)."
//
//    Alternatively, if that is where third-party acknowledgments normally
//    appear, this acknowledgment must be reproduced in the product itself.
//
// THIS SOFTWARE IS PROVIDED BY PLEIADES ASTROPHOTO AND ITS CONTRIBUTORS
// "AS IS" AND ANY EXPRESS OR IMPLIED WARRANTIES, INCLUDING, BUT NOT LIMITED
// TO, THE IMPLIED WARRANTIES OF MERCHANTABILITY AND FITNESS FOR A PARTICULAR
// PURPOSE ARE DISCLAIMED. IN NO EVENT SHALL PLEIADES ASTROPHOTO OR ITS
// CONTRIBUTORS BE LIABLE FOR ANY DIRECT, INDIRECT, INCIDENTAL, SPECIAL,
// EXEMPLARY OR CONSEQUENTIAL DAMAGES (INCLUDING, BUT NOT LIMITED TO, BUSINESS
// INTERRUPTION; PROCUREMENT OF SUBSTITUTE GOODS OR SERVICES; AND LOSS OF USE,
// DATA OR PROFITS) HOWEVER CAUSED AND ON ANY THEORY OF LIABILITY, WHETHER IN
// CONTRACT, STRICT LIABILITY, OR TORT (INCLUDING NEGLIGENCE OR OTHERWISE)
// ARISING IN ANY WAY OUT OF THE USE OF THIS SOFTWARE, EVEN IF ADVISED OF THE
// POSSIBILITY OF SUCH DAMAGE.
// ----------------------------------------------------------------------------

#include "INDIClient.h"
#include "INDIDeviceControllerInstance.h"
#include "INDIDeviceControllerParameters.h"
#include "PropertyNode.h"

#include "INDI/basedevice.h"
#include "INDI/indicom.h"

#include <pcl/AutoViewLock.h>
#include <pcl/Console.h>
#include <pcl/Mutex.h>
#include <pcl/StdStatus.h>
#include <pcl/View.h>

#ifdef __PCL_LINUX
#include <memory>
#endif

namespace pcl
{

// ----------------------------------------------------------------------------

/* Our client auto pointer */
AutoPointer<INDIClient> indiClient;

// ----------------------------------------------------------------------------

INDIDeviceControllerInstance::INDIDeviceControllerInstance( const MetaProcess* m ) :
   ProcessImplementation( m ),
   p_serverHostName( TheIDCServerHostNameParameter->DefaultValue() ),
   p_serverPort( uint32( TheIDCServerPortParameter->DefaultValue() ) ),
   p_serverConnect( TheIDCServerConnectParameter->DefaultValue() ),
   p_serverCommand(),
   p_abort( false ),
   p_newProperties(),
   p_getCommandParameters(),
   o_devices(),
   o_properties(),
   o_getCommandResult(),
   m_currentMessage(),
   m_internalAbortFlag( false ),
   m_downloadedImagePath()
{
}

INDIDeviceControllerInstance::INDIDeviceControllerInstance( const INDIDeviceControllerInstance& x ) :
   ProcessImplementation( x )
{
   Assign( x );
}

void INDIDeviceControllerInstance::Assign( const ProcessImplementation& p )
{
   const INDIDeviceControllerInstance* x = dynamic_cast<const INDIDeviceControllerInstance*>( &p );
   if ( x != nullptr )
   {
      p_serverHostName = x->p_serverHostName;
      p_serverPort = x->p_serverPort;
      p_serverConnect = x->p_serverConnect;
      p_serverCommand = x->p_serverCommand;
      p_abort = x->p_abort;
      p_newProperties = x->p_newProperties;
      p_getCommandParameters = x->p_getCommandParameters;
      o_devices = x->o_devices;
      o_properties = x->o_properties;
      o_getCommandResult = x->o_getCommandResult;
   }
}

bool INDIDeviceControllerInstance::CanExecuteOn( const View&, pcl::String& whyNot ) const
{
   whyNot = "INDIDeviceController can only be executed in the global context.";
   return false;
}

bool INDIDeviceControllerInstance::CanExecuteGlobal( pcl::String& whyNot ) const
{
   whyNot.Clear();
   return true;
}

bool INDIDeviceControllerInstance::getPropertyFromKeyString( INDINewPropertyListItem& propertyKey, const String& keyString )
{
   size_type start = 0;
   size_type nextStart = keyString.FindFirst( "/", start );
   size_type count = 0;

   while ( nextStart != String::notFound )
   {
      if ( count == 0 )
      {
         start = nextStart + 1;
         count++;
         nextStart = keyString.FindFirst( "/", start );
         continue;
      }

      if ( count == 1 )
         propertyKey.Device = keyString.Substring( start, nextStart-start );
      else if ( count == 2 )
         propertyKey.Property = keyString.Substring( start, nextStart-start );
      else if ( count == 3 )
         break;
      else
         Console().CriticalLn( "<end><cbr>** Assertion in getPropertyFromKeyString: Should not be here" );

      count++;
      start = nextStart + 1;
      nextStart = keyString.FindFirst( "/", start );
   }

   if ( nextStart == String::notFound && count != 0 )
   {
      propertyKey.Element = keyString.Substring( start, keyString.Length()-start );
      return true;
   }

   return false;
}

bool INDIDeviceControllerInstance::sendNewPropertyVector( const NewPropertyListType& propVector, bool isAsynch )
{
   p_newProperties.Append( propVector );
   return sendNewProperty( isAsynch );
}

bool INDIDeviceControllerInstance::sendNewPropertyValue( const INDINewPropertyListItem& propItem, bool isAsynch )
{
   p_newProperties.Append( propItem );
   return sendNewProperty( isAsynch );
}

bool INDIDeviceControllerInstance::sendNewProperty( bool isAsynchCall )
{
   //Precondition: NewPropertyList contains only elements of the same property
   String deviceStr;
   String propertyStr;
   String propertyTypeStr;
   INDI::BaseDevice* device = nullptr;
   bool firstTime = true;
   INumberVectorProperty* numberVecProp = nullptr;
   ITextVectorProperty* textVecProp = nullptr;
   ISwitchVectorProperty* switchVecProp = nullptr;

   if ( p_newProperties.IsEmpty() )
      return false; //Nothing to do

   Console().WriteLn( "<end><cbr><br>------------------------------------------------------------------------------" );
   Console().WriteLn( "Sending new property value(s) to INDI server '" + String( p_serverHostName ) + ':' + String( p_serverPort ) + "':" );

   for ( pcl::Array<INDINewPropertyListItem>::iterator iter = p_newProperties.Begin(); iter != p_newProperties.End(); ++iter )
   {
      if ( iter->NewPropertyValue.IsEmpty() )
      {
         Console().CriticalLn( "*** Error: Internal: Empty property value in " + String( __func__ ) );
         return false;
      }

      // initialize
      if ( firstTime )
      {
         if (    getPropertyFromKeyString( *iter,iter->PropertyKey )
              || (!iter->Device.IsEmpty() && !iter->Property.IsEmpty() && !iter->PropertyType.IsEmpty()) )
         {
            deviceStr = iter->Device;
            propertyStr = iter->Property;
            propertyTypeStr = iter->PropertyType;
            firstTime = false;

            // get device
            {
               IsoString s( deviceStr );
               device = indiClient->getDevice( s.c_str() );
            }
            if ( !device )
            {
               Console().CriticalLn( "*** Error: Device '" + String( deviceStr ) + "' not found." );
               return false;
            }

            // get property vector
            if ( iter->PropertyType == "INDI_SWITCH" )
            {
               {
                  IsoString s( propertyStr );
                  switchVecProp = device->getSwitch( s.c_str() );
               }
               if ( !switchVecProp )
               {
                  Console().CriticalLn( "*** Error: Could not get property '" + String( propertyStr ) + "' from server. "
                                 "Please check that INDI device '" + String( deviceStr ) + "' is connected." );
                  return false;
               }
            }
            else if ( iter->PropertyType == "INDI_NUMBER" )
            {
               {
                  IsoString s( propertyStr );
                  numberVecProp = device->getNumber( s.c_str() );
               }
               if ( !numberVecProp )
               {
                  Console().CriticalLn( "*** Error: Could not get property '" + String( propertyStr ) + "' from server."
                                 "Please check that INDI device '" + String( deviceStr ) + "' is connected." );
                  return false;
               }
            }
            else if ( iter->PropertyType == "INDI_TEXT" )
            {
               {
                  IsoString s( propertyStr );
                  textVecProp = device->getText( s.c_str() );
               }
               if ( !textVecProp )
               {
                  Console().CriticalLn( "*** Error: Could not get property '" + String( propertyStr ) + "' from server. "
                                 "Please check that INDI device '" + String( deviceStr ) + "' is connected." );
                  return false;
               }
            }
            else
            {
               Console().CriticalLn( "*** Error: Property '" + String( propertyStr ) + "' not supported." );
            }
         }
         else
         {
            Console().CriticalLn( "*** Error: Invalid property key '" + String( iter->PropertyKey ) + "' not supported." );
         }
      }

      if (    getPropertyFromKeyString( *iter, iter->PropertyKey )
           || !iter->Device.IsEmpty() && !iter->Property.IsEmpty() && !iter->PropertyType.IsEmpty() )
      {
         if ( switchVecProp )
         {
            // set new switch
            ISwitch* sp;
            {
               IsoString s( iter->Element );
               sp = IUFindSwitch( switchVecProp, s.c_str() );
            }
            if ( !sp )
            {
               Console().CriticalLn( "*** Error: Could not find element '" + String( iter->Element ) + "'." );
               return false;
            }
            IUResetSwitch( switchVecProp );
            if ( iter->NewPropertyValue == "ON" )
               sp->s = ISS_ON;
            else
               sp->s = ISS_OFF;
         }
         else if ( numberVecProp )
         {
            // set new number value
            INumber* np;
            {
               IsoString s( iter->Element );
               np = IUFindNumber( numberVecProp, s.c_str() );
            }
            if ( !np )
            {
               Console().CriticalLn( "*** Error: Could not find element '" + String( iter->Element ) + "'." );
               return false;
            }
            np->value = iter->NewPropertyValue.ToDouble();
         }
         else if ( textVecProp )
         {
            // set new text value
            IText* np;
            {
               IsoString s( iter->Element );
               np = IUFindText( textVecProp, s.c_str() );
            }
            if ( !np )
            {
               Console().CriticalLn( "*** Error: Could not find element '" + String( iter->Element ) + "'." );
               return false;
            }
            {
               IsoString s( iter->NewPropertyValue );
               IUSaveText( np, s.c_str() );
            }
         }
         else
         {
            Console().CriticalLn( "*** Error: Internal: Wrong property type in INDIDeviceControllerInstance::sendNewProperty()" );
            return false;
         }
      }
      else
      {
         Console().CriticalLn( "*** Error: Invalid property key '" + String( iter->PropertyKey ) + "'." );
         return false;
      }

      Console().WriteLn( "<end><cbr>"
                         "Device  : '" + String( deviceStr ) + "'" );
      Console().WriteLn( "Property: '" + String( propertyStr ) + "'" );
      Console().WriteLn( "Element : '" + String( iter->Element ) + "'" );
      Console().WriteLn( "Value   : '" + String( iter->NewPropertyValue ) + "'" );

   } // for

   Console().WriteLn( "<end><cbr>------------------------------------------------------------------------------" );

   // send new properties to server and wait for response
   if ( switchVecProp )
   {
      indiClient->sendNewSwitch( switchVecProp );
      // if synch mode wait until completed or abort
      while ( switchVecProp->s != IPS_OK && switchVecProp->s != IPS_IDLE && !p_abort && !m_internalAbortFlag && !isAsynchCall )
         if ( switchVecProp->s == IPS_ALERT )
         {
            writeCurrentMessageToConsole();
            m_internalAbortFlag = false;
            return false;
         }
   }
   else if ( numberVecProp )
   {
      indiClient->sendNewNumber( numberVecProp );
      // if synch mode wait until completed or abort
      while ( numberVecProp->s != IPS_OK && numberVecProp->s != IPS_IDLE && !p_abort && !m_internalAbortFlag && !isAsynchCall )
         if ( numberVecProp->s == IPS_ALERT )
         {
            writeCurrentMessageToConsole();
            m_internalAbortFlag = false;
            return false;
         }
   }
   else if ( textVecProp )
   {
      indiClient->sendNewText( textVecProp );
      // if synch mode wait until completed or abort
      while ( textVecProp->s != IPS_OK && textVecProp->s != IPS_IDLE && !p_abort && !m_internalAbortFlag && !isAsynchCall )
         if ( textVecProp->s == IPS_ALERT )
         {
            writeCurrentMessageToConsole();
            m_internalAbortFlag = false;
            return false;
         }
   }

   p_newProperties.Clear();

   m_internalAbortFlag = false;

   return true;
}

bool INDIDeviceControllerInstance::getINDIPropertyItem( String device, String property, String element, INDIPropertyListItem& result, bool formatted )
{
   // get popertyList with exclusive access
   ExclPropertyList propertyList = getExclusivePropertyList();

   for ( pcl::Array<INDIPropertyListItem>::iterator iter = propertyList.get()->Begin(); iter != propertyList.get()->End(); ++iter )
      if ( iter->Device == device && iter->Property == property && iter->Element == element )
      {
         result.Device = device;
         result.Property = property;
         result.Element = element;
         if ( formatted && iter->PropertyTypeStr == "INDI_NUMBER" )
         {
            result.PropertyValue = PropertyUtils::getFormattedNumber( iter->PropertyValue, IsoString( iter->PropertyNumberFormat ) );
            if ( result.PropertyValue.IsEmpty() ) // invalid property value?
               return false;
         }
         else
         {
            result.PropertyValue = iter->PropertyValue;
         }
         result.PropertyState = iter->PropertyState;
         return true;
      }

   return false;
}

void INDIDeviceControllerInstance::writeCurrentMessageToConsole()
{
   if ( Console().IsCurrentThreadConsole() )
      Console().NoteLn( "<end><cbr>* Message from INDI server: " + String( m_currentMessage ) );
}

bool INDIDeviceControllerInstance::ExecuteGlobal()
{

   Console console;

   console.NoteLn( "<end><cbr>INDI Control Client --- (C) Klaus Kretzschmar, 2014-2016" );
   console.Flush();

   o_getCommandResult.Clear();

   if ( !p_serverConnect )
   {
<<<<<<< HEAD
      // disconnect from server
      if ( indiClient->serverIsConnected() ){
    	 console.NoteLn( "* Disconnect from INDI server " + p_serverHostName + ", port=" + String( p_serverPort ) );
=======
      // disconnet from server
      if ( indiClient->serverIsConnected() )
      {
         console.NoteLn( "* Disconnect from INDI server " + p_serverHostName + ", port=" + String( p_serverPort ) );
>>>>>>> 29b2456e
         indiClient->disconnectServer();
      }
      indiClient.Destroy();
      return true;
   }

   {
      IsoString host8 = p_serverHostName.ToUTF8();
      if ( indiClient.IsNull() )
         indiClient = new INDIClient( this, host8.c_str(), p_serverPort );
   }

   if ( !indiClient->serverIsConnected() )
      indiClient->connectServer();

   if ( indiClient->serverIsConnected() )
      console.NoteLn( "* Successfully connected to INDI server " + p_serverHostName + ", port=" + String( p_serverPort ) );

   console.Flush();
   console.EnableAbort();

   if ( p_serverCommand == "GET" )
   {
      INDIPropertyListItem propItem;
      String device( PropertyUtils::getDevice( p_getCommandParameters ) );
      String property( PropertyUtils::getProperty( p_getCommandParameters ) );
      String element( PropertyUtils::getElement( p_getCommandParameters ) );
      console.WriteLn( "Device=" + String( device ) + ", Property=" + String( property ) + ", Element=" + String( element ) );
      if ( getINDIPropertyItem( device, property, element, propItem ) )
      {
         o_getCommandResult = propItem.PropertyValue;
         console.WriteLn( "Value=" + String( o_getCommandResult ) );
      }
      else
      {
         console.CriticalLn( "*** Error: Could not get value for property '" + String( p_getCommandParameters ) + "'." );
      }
   }
   else if ( p_serverCommand == "SET_ASYNCH" )
   {
      if ( !sendNewProperty( true/*isAsynchCall*/ ) )
         p_newProperties.Clear(); // cleanup new propertyList
   }
   else if ( p_serverCommand == "REGISTER_INSTANCE" )
   {
      indiClient->registerScriptInstance( this );
   }
   else if ( p_serverCommand == "RELEASE_INSTANCE" )
   {
      indiClient->registerScriptInstance( nullptr );
   }
   else
   {
      if ( !sendNewProperty() )
         p_newProperties.Clear(); // cleanup new propertyList
   }

   // disable abort to continue running
   p_abort = false;
   m_internalAbortFlag = false;

   return true;
}

void* INDIDeviceControllerInstance::LockParameter( const MetaParameter* p, size_type tableRow )
{
   if ( p == TheIDCServerHostNameParameter )
      return p_serverHostName.Begin();
   if ( p == TheIDCServerPortParameter )
      return &p_serverPort;
   if ( p == TheIDCServerConnectParameter )
      return &p_serverConnect;
   if ( p == TheIDCNewPropertyValueParameter )
      return p_newProperties[tableRow].NewPropertyValue.Begin();
   if ( p == TheIDCNewPropertyKeyParameter )
      return p_newProperties[tableRow].PropertyKey.Begin();
   if ( p == TheIDCNewPropertyTypeParameter )
      return p_newProperties[tableRow].PropertyType.Begin();
   if ( p == TheIDCServerCommandParameter )
      return p_serverCommand.Begin();
   if ( p == TheIDCAbortParameter )
      return &p_abort;
   if ( p == TheIDCGetCommandParametersParameter )
      return p_getCommandParameters.Begin();

   if ( p == TheIDCDeviceNameParameter )
      return o_devices[tableRow].DeviceName.Begin();
   if ( p == TheIDCDeviceLabelParameter )
      return o_devices[tableRow].DeviceLabel.Begin();
   if ( p == TheIDCPropertyNameParameter )
      return o_properties[tableRow].PropertyKey.Begin();
   if ( p == TheIDCPropertyValueParameter )
      return o_properties[tableRow].PropertyValue.Begin();
   if ( p == TheIDCPropertyStateParameter )
      return &o_properties[tableRow].PropertyState;
   if ( p == TheIDCPropertyTypeParameter )
      return o_properties[tableRow].PropertyTypeStr.Begin();
   if ( p == TheIDCGetCommandResultParameter )
      return o_getCommandResult.Begin();

   return nullptr;
}

bool INDIDeviceControllerInstance::AllocateParameter( size_type sizeOrLength, const MetaParameter* p, size_type tableRow )
{
   if ( p == TheIDCServerHostNameParameter )
   {
      p_serverHostName.Clear();
      if ( sizeOrLength > 0 )
         p_serverHostName.SetLength( sizeOrLength );
   }
   else if ( p == TheIDCNewPropertiesParameter )
   {
      p_newProperties.Clear();
      if ( sizeOrLength > 0 )
         p_newProperties.Add( INDINewPropertyListItem(), sizeOrLength );
   }
   else if ( p == TheIDCNewPropertyValueParameter )
   {
      p_newProperties[tableRow].NewPropertyValue.Clear();
      if ( sizeOrLength > 0 )
         p_newProperties[tableRow].NewPropertyValue.SetLength( sizeOrLength );
   }
   else if ( p == TheIDCNewPropertyKeyParameter )
   {
      p_newProperties[tableRow].PropertyKey.Clear();
      if ( sizeOrLength > 0 )
         p_newProperties[tableRow].PropertyKey.SetLength( sizeOrLength );
   }
   else if ( p == TheIDCNewPropertyTypeParameter )
   {
      p_newProperties[tableRow].PropertyType.Clear();
      if ( sizeOrLength > 0 )
         p_newProperties[tableRow].PropertyType.SetLength( sizeOrLength );
   }
   else if ( p == TheIDCServerCommandParameter )
   {
      p_serverCommand.Clear();
      if ( sizeOrLength > 0 )
         p_serverCommand.SetLength( sizeOrLength );
   }
   else if ( p == TheIDCGetCommandParametersParameter )
   {
      p_getCommandParameters.Clear();
      if ( sizeOrLength > 0 )
         p_getCommandParameters.SetLength( sizeOrLength );
   }

   else if ( p == TheIDCDevicesParameter )
   {
      o_devices.Clear();
      if ( sizeOrLength > 0 )
         o_devices.Add( INDIDeviceListItem(), sizeOrLength );
   }
   else if ( p == TheIDCDeviceNameParameter )
   {
      o_devices[tableRow].DeviceName.Clear();
      if ( sizeOrLength > 0 )
         o_devices[tableRow].DeviceName.SetLength( sizeOrLength );
   }
   else if ( p == TheIDCDeviceLabelParameter )
   {
      o_devices[tableRow].DeviceLabel.Clear();
      if ( sizeOrLength > 0 )
         o_devices[tableRow].DeviceLabel.SetLength( sizeOrLength );
   }
   else if ( p == TheIDCPropertiesParameter )
   {
      o_properties.Clear();
      if ( sizeOrLength > 0 )
         o_properties.Add( INDIPropertyListItem(), sizeOrLength );
   }
   else if ( p == TheIDCPropertyNameParameter )
   {
      o_properties[tableRow].PropertyKey.Clear();
      if ( sizeOrLength > 0 )
         o_properties[tableRow].PropertyKey.SetLength( sizeOrLength );
   }
   else if ( p == TheIDCPropertyValueParameter )
   {
      o_properties[tableRow].PropertyValue.Clear();
      if ( sizeOrLength > 0 )
         o_properties[tableRow].PropertyValue.SetLength( sizeOrLength );
   }
   else if ( p == TheIDCPropertyTypeParameter )
   {
      o_properties[tableRow].PropertyTypeStr.Clear();
      if ( sizeOrLength > 0 )
         o_properties[tableRow].PropertyTypeStr.SetLength( sizeOrLength );
   }
   else if ( p == TheIDCGetCommandResultParameter )
   {
      o_getCommandResult.Clear();
      if ( sizeOrLength > 0 )
         o_getCommandResult.SetLength( sizeOrLength );
   }
   else
      return false;

   return true;
}

size_type INDIDeviceControllerInstance::ParameterLength( const MetaParameter* p, size_type tableRow ) const
{
   if ( p == TheIDCServerHostNameParameter )
      return p_serverHostName.Length();
   if ( p == TheIDCNewPropertiesParameter )
      return p_newProperties.Length();
   if ( p == TheIDCNewPropertyValueParameter )
      return p_newProperties[tableRow].NewPropertyValue.Length();
   if ( p == TheIDCNewPropertyKeyParameter )
      return p_newProperties[tableRow].PropertyKey.Length();
   if ( p == TheIDCNewPropertyTypeParameter )
      return p_newProperties[tableRow].PropertyType.Length();
   if ( p == TheIDCServerCommandParameter )
      return p_serverCommand.Length();
   if ( p == TheIDCGetCommandParametersParameter )
      return p_getCommandParameters.Length();

   if ( p == TheIDCDevicesParameter )
      return o_devices.Length();
   if ( p == TheIDCDeviceNameParameter )
      return o_devices[tableRow].DeviceName.Length();
   if ( p == TheIDCDeviceLabelParameter )
      return o_devices[tableRow].DeviceLabel.Length();
   if ( p == TheIDCPropertiesParameter )
      return o_properties.Length();
   if ( p == TheIDCPropertyNameParameter )
      return o_properties[tableRow].PropertyKey.Length();
   if ( p == TheIDCPropertyValueParameter )
      return o_properties[tableRow].PropertyValue.Length();
   if ( p == TheIDCPropertyTypeParameter )
      return o_properties[tableRow].PropertyTypeStr.Length();
   if ( p == TheIDCGetCommandResultParameter )
      return o_getCommandResult.Length();

   return 0;
}

// ----------------------------------------------------------------------------

} // pcl

// ----------------------------------------------------------------------------
// EOF INDIDeviceControllerInstance.cpp - Released 2016/04/15 15:37:39 UTC<|MERGE_RESOLUTION|>--- conflicted
+++ resolved
@@ -450,16 +450,10 @@
 
    if ( !p_serverConnect )
    {
-<<<<<<< HEAD
-      // disconnect from server
-      if ( indiClient->serverIsConnected() ){
-    	 console.NoteLn( "* Disconnect from INDI server " + p_serverHostName + ", port=" + String( p_serverPort ) );
-=======
       // disconnet from server
       if ( indiClient->serverIsConnected() )
       {
          console.NoteLn( "* Disconnect from INDI server " + p_serverHostName + ", port=" + String( p_serverPort ) );
->>>>>>> 29b2456e
          indiClient->disconnectServer();
       }
       indiClient.Destroy();
