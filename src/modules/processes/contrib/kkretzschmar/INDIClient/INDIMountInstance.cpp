--- conflicted
+++ resolved
@@ -351,7 +351,6 @@
       observationCenterRA = ra.ToDouble()/15;
       observationCenterDec = dec.ToDouble();
 
-<<<<<<< HEAD
 
       if (p_enableAlignmentCorrection){
           Variant eodRa = view.PropertyValue( "Observation:Center:EOD_RA" );
@@ -372,17 +371,6 @@
     	  Console().WriteLn(String().Format("New Coord (ha,dec): (%f,%f)", observationCenterRA, observationCenterDec));
       }
 
-      // ### TODO: Implement this via standard XISF properties.
-      FITSKeywordArray keywords;
-      view.Window().GetKeywords( keywords );
-      for ( auto k : keywords )
-         if ( k.name == "OBJCTRA" )
-            k.StripValueDelimiters().TrySexagesimalToDouble( imageCenterRA, ' ' );
-         else if ( k.name == "OBJCTDEC" )
-            k.StripValueDelimiters().TrySexagesimalToDouble( imageCenterDec, ' ' );
-      if ( imageCenterRA < 0 || imageCenterDec < -90 )
-         throw Error( "The view does not define valid center coordinates." );
-=======
       if ( view.HasProperty( "Image:Center:RA" ) && view.HasProperty( "Image:Center:Dec" ) )
       {
          ra = view.PropertyValue( "Image:Center:RA" );
@@ -405,7 +393,6 @@
             throw Error( "The view does not define image center coordinates." );
          Console().WarningLn( "<end><cbr>Warning: Retrieved image center coordinates from obsolete FITS keywords 'OBJCTRA' and 'OBJCTDEC'" );
       }
->>>>>>> e1fd2566
    }
 
    GetCurrentCoordinates();
