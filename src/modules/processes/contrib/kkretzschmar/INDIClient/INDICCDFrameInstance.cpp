//     ____   ______ __
//    / __ \ / ____// /
//   / /_/ // /    / /
//  / ____// /___ / /___   PixInsight Class Library
// /_/     \____//_____/   PCL 02.01.01.0784
// ----------------------------------------------------------------------------
// Standard INDIClient Process Module Version 01.00.04.0108
// ----------------------------------------------------------------------------
// INDICCDFrameInstance.cpp - Released 2016/04/15 15:37:39 UTC
// ----------------------------------------------------------------------------
// This file is part of the standard INDIClient PixInsight module.
//
// Copyright (c) 2014-2016 Klaus Kretzschmar
//
// Redistribution and use in both source and binary forms, with or without
// modification, is permitted provided that the following conditions are met:
//
// 1. All redistributions of source code must retain the above copyright
//    notice, this list of conditions and the following disclaimer.
//
// 2. All redistributions in binary form must reproduce the above copyright
//    notice, this list of conditions and the following disclaimer in the
//    documentation and/or other materials provided with the distribution.
//
// 3. Neither the names "PixInsight" and "Pleiades Astrophoto", nor the names
//    of their contributors, may be used to endorse or promote products derived
//    from this software without specific prior written permission. For written
//    permission, please contact info@pixinsight.com.
//
// 4. All products derived from this software, in any form whatsoever, must
//    reproduce the following acknowledgment in the end-user documentation
//    and/or other materials provided with the product:
//
//    "This product is based on software from the PixInsight project, developed
//    by Pleiades Astrophoto and its contributors (http://pixinsight.com/)."
//
//    Alternatively, if that is where third-party acknowledgments normally
//    appear, this acknowledgment must be reproduced in the product itself.
//
// THIS SOFTWARE IS PROVIDED BY PLEIADES ASTROPHOTO AND ITS CONTRIBUTORS
// "AS IS" AND ANY EXPRESS OR IMPLIED WARRANTIES, INCLUDING, BUT NOT LIMITED
// TO, THE IMPLIED WARRANTIES OF MERCHANTABILITY AND FITNESS FOR A PARTICULAR
// PURPOSE ARE DISCLAIMED. IN NO EVENT SHALL PLEIADES ASTROPHOTO OR ITS
// CONTRIBUTORS BE LIABLE FOR ANY DIRECT, INDIRECT, INCIDENTAL, SPECIAL,
// EXEMPLARY OR CONSEQUENTIAL DAMAGES (INCLUDING, BUT NOT LIMITED TO, BUSINESS
// INTERRUPTION; PROCUREMENT OF SUBSTITUTE GOODS OR SERVICES; AND LOSS OF USE,
// DATA OR PROFITS) HOWEVER CAUSED AND ON ANY THEORY OF LIABILITY, WHETHER IN
// CONTRACT, STRICT LIABILITY, OR TORT (INCLUDING NEGLIGENCE OR OTHERWISE)
// ARISING IN ANY WAY OUT OF THE USE OF THIS SOFTWARE, EVEN IF ADVISED OF THE
// POSSIBILITY OF SUCH DAMAGE.
// ----------------------------------------------------------------------------

#include "INDICCDFrameInstance.h"
#include "INDICCDFrameParameters.h"
#include "INDIDeviceControllerInterface.h"
#include "INDIClient.h"


#include <pcl/Console.h>
#include <pcl/ElapsedTime.h>
#include <pcl/FileFormat.h>
#include <pcl/FileFormatInstance.h>
#include <pcl/ICCProfile.h>
#include <pcl/MetaModule.h>
#include <pcl/SpinStatus.h>
#include <pcl/StdStatus.h>

#include <time.h>

namespace pcl
{

// ----------------------------------------------------------------------------

INDICCDFrameInstance::INDICCDFrameInstance( const MetaProcess* m ) :
   ProcessImplementation( m ),
   p_deviceName( TheICFDeviceNameParameter->DefaultValue() ),
   p_uploadMode( ICFUploadMode::Default ),
   p_serverUploadDirectory( TheICFServerUploadDirectoryParameter->DefaultValue() ),
   p_serverFileNameTemplate( TheICFServerFileNameTemplateParameter->DefaultValue() ),
   p_frameType( ICFFrameType::Default ),
   p_binningX( int32( TheICFBinningXParameter->DefaultValue() ) ),
   p_binningY( int32( TheICFBinningYParameter->DefaultValue() ) ),
   p_exposureTime( TheICFExposureTimeParameter->DefaultValue() ),
   p_exposureDelay( TheICFExposureDelayParameter->DefaultValue() ),
   p_exposureCount( TheICFExposureCountParameter->DefaultValue() ),
   p_newImageIdTemplate( TheICFNewImageIdTemplateParameter->DefaultValue() ),
   m_exposureNumber( 0 )
{
}

INDICCDFrameInstance::INDICCDFrameInstance( const INDICCDFrameInstance& x ) :
   ProcessImplementation( x )
{
   Assign( x );
}

void INDICCDFrameInstance::Assign( const ProcessImplementation& p )
{
   const INDICCDFrameInstance* x = dynamic_cast<const INDICCDFrameInstance*>( &p );
   if ( x != nullptr )
   {
      p_deviceName             = x->p_deviceName;
      p_uploadMode             = x->p_uploadMode;
      p_serverUploadDirectory  = x->p_serverUploadDirectory;
      p_serverFileNameTemplate = x->p_serverFileNameTemplate;
      p_frameType              = x->p_frameType;
      p_binningX               = x->p_binningX;
      p_binningY               = x->p_binningY;
      p_exposureTime           = x->p_exposureTime;
      p_exposureDelay          = x->p_exposureDelay;
      p_exposureCount          = x->p_exposureCount;
      p_newImageIdTemplate     = x->p_newImageIdTemplate;
   }
}

// ----------------------------------------------------------------------------

bool INDICCDFrameInstance::CanExecuteOn( const View&, pcl::String& whyNot ) const
{
   whyNot = "INDICCDFrame can only be executed in the global context.";
   return false;
}

bool INDICCDFrameInstance::CanExecuteGlobal( String& whyNot ) const
{

   if ( p_deviceName.IsEmpty() )
   {
      whyNot = "No device has been specified";
      return false;
   }

   whyNot.Clear();
   return true;
}

bool INDICCDFrameInstance::ValidateDevice( bool throwErrors ) const
{
   if ( p_deviceName.IsEmpty() )
   {
      if ( throwErrors )
         throw Error( "No device has been specified" );
      return false;
   }


   if (indiClient.IsNull())
	   throw Error( "The INDI device controller has not been initialized" );

   INDIDeviceControllerInstance* instance = dynamic_cast<INDIDeviceControllerInstance*>(indiClient->m_instance);

   if ( instance == nullptr )
   {
	   if ( throwErrors )
		   throw Error( "The INDI device controller has not been initialized" );
	   return false;
   }

   INDIPropertyListItem CCDProp;

   for ( auto device : instance->o_devices )
      if ( device.DeviceName == p_deviceName )
      {
         if ( !instance->getINDIPropertyItem( device.DeviceName, "CCD_FRAME", "WIDTH", CCDProp ) ) // is this a camera device?
         {
            if ( throwErrors )
               throw Error( '\'' + p_deviceName + "' does not seem to be a valid INDI CCD device" );
            return false;
         }
         return true;
      }

   if ( throwErrors )
      throw Error( "INDI device not available: '" + p_deviceName + "'" );
   return false;
}

void INDICCDFrameInstance::SendDeviceProperties( bool asynchronous ) const
{
   if (indiClient.IsNull())
	   throw Error( "The INDI device controller has not been initialized" );

   INDIDeviceControllerInstance* instance = dynamic_cast<INDIDeviceControllerInstance*>(indiClient->m_instance);

   if ( instance != nullptr )
   {
      INDIPropertyListItem CCDProp;
      INDINewPropertyListItem newPropertyListItem;
      newPropertyListItem.Device = p_deviceName;

      if ( instance->getINDIPropertyItem( p_deviceName, "UPLOAD_MODE", UploadModePropertyString( p_uploadMode ), CCDProp ) )
      {
         newPropertyListItem.Property = "UPLOAD_MODE";
         newPropertyListItem.Element = UploadModePropertyString( p_uploadMode );
         newPropertyListItem.PropertyType = "INDI_SWITCH";
         newPropertyListItem.NewPropertyValue = "ON";
         instance->sendNewPropertyValue( newPropertyListItem, asynchronous );
      }

      if ( !p_serverUploadDirectory.IsEmpty() )
      {
         newPropertyListItem.Property = "UPLOAD_SETTINGS";
         newPropertyListItem.Element = "UPLOAD_DIR";
         newPropertyListItem.PropertyType = "INDI_TEXT";
         newPropertyListItem.NewPropertyValue = p_serverUploadDirectory;
         instance->sendNewPropertyValue( newPropertyListItem, asynchronous );
      }

      if ( instance->getINDIPropertyItem( p_deviceName, "CCD_FRAME_TYPE", CCDFrameTypePropertyString( p_frameType ), CCDProp ) )
      {
         newPropertyListItem.Property = "CCD_FRAME_TYPE";
         newPropertyListItem.Element = CCDFrameTypePropertyString( p_frameType );
         newPropertyListItem.PropertyType = "INDI_SWITCH";
         newPropertyListItem.NewPropertyValue = "ON";
         instance->sendNewPropertyValue( newPropertyListItem, asynchronous );
      }

      if ( instance->getINDIPropertyItem( p_deviceName, "CCD_BINNING", "HOR_BIN", CCDProp ) )
      {
         newPropertyListItem.Property = "CCD_BINNING";
         newPropertyListItem.Element = "HOR_BIN";
         newPropertyListItem.PropertyType = "INDI_NUMBER";
         newPropertyListItem.NewPropertyValue = String( p_binningX );
         instance->sendNewPropertyValue( newPropertyListItem, asynchronous );
      }

      if ( instance->getINDIPropertyItem( p_deviceName, "CCD_BINNING", "VER_BIN", CCDProp ) )
      {
         newPropertyListItem.Property = "CCD_BINNING";
         newPropertyListItem.Element = "VER_BIN";
         newPropertyListItem.PropertyType = "INDI_NUMBER";
         newPropertyListItem.NewPropertyValue = String( p_binningY );
         instance->sendNewPropertyValue( newPropertyListItem, asynchronous );
      }
   }
}

String INDICCDFrameInstance::ServerFileName( const String& fileNameTemplate ) const
{
   INDIDeviceControllerInstance& instance = TheINDIDeviceControllerInterface->instance;
   INDIPropertyListItem CCDProp;

   String fileName;
   for ( String::const_iterator i = fileNameTemplate.Begin(); i < fileNameTemplate.End(); ++i )
      switch ( *i )
      {
      case '%':
         if ( ++i < fileNameTemplate.End() )
            switch ( *i )
            {
            case 'f':
               fileName << CCDFrameTypePrefix( p_frameType );
               break;
            case 'b':
               fileName << String().Format( "%dx%d", p_binningX, p_binningY );
               break;
            case 'e':
               fileName << String().Format( "%.3lf", p_exposureTime );
               break;
            case 'F':
               if ( instance.getINDIPropertyItem( p_deviceName, "FILTER_SLOT", "FILTER_SLOT_VALUE", CCDProp ) )
                  if ( instance.getINDIPropertyItem( p_deviceName, "FILTER_NAME", "FILTER_SLOT_NAME_" + CCDProp.PropertyValue, CCDProp ) )
                     fileName << CCDProp.PropertyValue;
               break;
            case 'T':
               if ( instance.getINDIPropertyItem( p_deviceName, "CCD_TEMPERATURE", "CCD_TEMPERATURE_VALUE", CCDProp ) )
                  fileName << String().Format( "%+.2lf", CCDProp.PropertyValue.ToDouble() );
               break;
            case 't':
            case 'd':
               {
                  time_t t0 = ::time( nullptr );
                  const tm* t = ::gmtime( &t0 );
                  fileName << String().Format( "%d-%02d-%02d", t->tm_year+1900, t->tm_mon+1, t->tm_mday );
                  if ( *i == 't' )
                     fileName << String().Format( "T%02d:%02d:%02d", t->tm_hour, t->tm_min, t->tm_sec );
               }
               break;
            case 'n':
               fileName << String().Format( "%03d", m_exposureNumber+1 );
               break;
            case 'u':
               fileName << IsoString::UUID();
               break;
            case '%':
               fileName << '%';
               break;
            default:
               break;
            }
         break;

      default:
         fileName << *i;
         break;
      }

   fileName.Trim();
   if ( !fileName.IsEmpty() )
      return fileName;

   return ServerFileName( TheICFServerFileNameTemplateParameter->DefaultValue() );
}

class INDICCDFrameInstanceExecution : public AbstractINDICCDFrameExecution
{
public:

   INDICCDFrameInstanceExecution( INDICCDFrameInstance& instance ) :
      AbstractINDICCDFrameExecution( instance )
   {
      m_monitor.SetCallback( &m_status );
      m_waitMonitor.SetCallback( &m_spin );
   }

private:

   Console        m_console;
   StandardStatus m_status;
   StatusMonitor  m_monitor;
   SpinStatus     m_spin;
   StatusMonitor  m_waitMonitor;

   virtual void StartAcquisitionEvent()
   {
      m_console.EnableAbort();
   }

   virtual void NewExposureEvent( int expNum, int expCount )
   {
   }

   virtual void StartExposureDelayEvent( double totalDelayTime )
   {
      m_monitor.Initialize( String().Format( "Waiting for %.3gs", totalDelayTime ), RoundInt( totalDelayTime*100 ) );
   }

   virtual void ExposureDelayEvent( double delayTime )
   {
      m_monitor += size_type( RoundInt( delayTime*100 ) ) - m_monitor.Count();
   }

   virtual void EndExposureDelayEvent()
   {
      m_monitor.Complete();
   }

   virtual void StartExposureEvent( int expNum, int expCount, double expTime )
   {
      if ( m_waitMonitor.IsInitialized() )
         m_waitMonitor.Complete();
      m_monitor.Initialize( String().Format( "<end><cbr>Exposure %d of %d (%.3gs)", expNum+1, expCount, expTime ), RoundInt( expTime*100 ) );
   }

   virtual void ExposureEvent( int expNum, int expCount, double expTime )
   {
      m_monitor += size_type( RoundInt( expTime*100 ) ) - m_monitor.Count();
   }

   virtual void ExposureErrorEvent( const String& errMsg )
   {
      m_console.CriticalLn( "<end><cbr>*** Error: " + errMsg + '.' );
   }

   virtual void EndExposureEvent( int expNum )
   {
      m_monitor.Complete();

      // Print latest INDI server message
      if ( !DeviceControllerInstance().CurrentServerMessage().IsEmpty() )
      {
         m_console.NoteLn( "<end><cbr><br>* Latest INDI server log entry:" );
         m_console.NoteLn( DeviceControllerInstance().CurrentServerMessage() );
         m_console.WriteLn();
      }
   }

   virtual void WaitingForServerEvent()
   {
      if ( m_waitMonitor.IsInitialized() )
         ++m_waitMonitor;
      else
         m_waitMonitor.Initialize( "Waiting for INDI server" );
   }

   virtual void NewFrameEvent( ImageWindow& window )
   {
      window.ZoomToFit( false/*allowZoom*/ );
      window.Show();
   }

   virtual void EndAcquisitionEvent()
   {
      m_console.DisableAbort();
      m_console.NoteLn( String().Format( "<end><cbr><br>===== INDICCDFrame: %d succeeded, %d failed =====",
                                       SuccessCount(), ErrorCount() ) );
   }

   virtual void AbortEvent()
   {
   }
};

bool INDICCDFrameInstance::ExecuteGlobal()
{
<<<<<<< HEAD

   if (indiClient.IsNull())
	   throw Error( "The INDI device controller has not been initialized" );

   INDIDeviceControllerInstance* instance = dynamic_cast<INDIDeviceControllerInstance*>(indiClient->m_instance);

   if ( instance == nullptr )
=======
   INDICCDFrameInstanceExecution( *this ).Perform();
   return true;
}

void* INDICCDFrameInstance::LockParameter( const MetaParameter* p, size_type tableRow )
{
   if ( p == TheICFDeviceNameParameter )
      return p_deviceName.Begin();
   if ( p == TheICFUploadModeParameter )
      return &p_uploadMode;
   if ( p == TheICFServerUploadDirectoryParameter )
      return p_serverUploadDirectory.Begin();
   if ( p == TheICFServerFileNameTemplateParameter )
      return p_serverFileNameTemplate.Begin();
   if ( p == TheICFFrameTypeParameter )
      return &p_frameType;
   if ( p == TheICFBinningXParameter )
      return &p_binningX;
   if ( p == TheICFBinningYParameter )
      return &p_binningY;
   if ( p == TheICFExposureTimeParameter )
      return &p_exposureTime;
   if ( p == TheICFExposureDelayParameter )
      return &p_exposureDelay;
   if ( p == TheICFExposureCountParameter )
      return &p_exposureCount;
   if ( p == TheICFNewImageIdTemplateParameter )
      return p_newImageIdTemplate.Begin();
   return nullptr;
}

bool INDICCDFrameInstance::AllocateParameter( size_type sizeOrLength, const MetaParameter* p, size_type tableRow )
{
   if ( p == TheICFDeviceNameParameter )
   {
      p_deviceName.Clear();
      if ( sizeOrLength > 0 )
         p_deviceName.SetLength( sizeOrLength );
   }
   else if ( p == TheICFServerUploadDirectoryParameter )
   {
      p_serverUploadDirectory.Clear();
      if ( sizeOrLength > 0 )
         p_serverUploadDirectory.SetLength( sizeOrLength );
   }
   else if ( p == TheICFServerFileNameTemplateParameter )
   {
      p_serverFileNameTemplate.Clear();
      if ( sizeOrLength > 0 )
         p_serverFileNameTemplate.SetLength( sizeOrLength );
   }
   else if ( p == TheICFNewImageIdTemplateParameter )
   {
      p_newImageIdTemplate.Clear();
      if ( sizeOrLength > 0 )
         p_newImageIdTemplate.SetLength( sizeOrLength );
   }
   else
      return false;

   return true;
}

size_type INDICCDFrameInstance::ParameterLength( const MetaParameter* p, size_type tableRow ) const
{
   if ( p == TheICFDeviceNameParameter )
      return p_deviceName.Length();
   if ( p == TheICFServerUploadDirectoryParameter )
      return p_serverUploadDirectory.Length();
   if ( p == TheICFServerFileNameTemplateParameter )
      return p_serverFileNameTemplate.Length();
   if ( p == TheICFNewImageIdTemplateParameter )
      return p_newImageIdTemplate.Length();
   return 0;
}

String INDICCDFrameInstance::UploadModePropertyString( int uploadModeIdx )
{
   switch ( uploadModeIdx )
   {
   case ICFUploadMode::UploadClient:
      return "UPLOAD_CLIENT";
   case ICFUploadMode::UploadServer:
      return "UPLOAD_LOCAL";
   case ICFUploadMode::UploadServerAndClient:
      return "UPLOAD_BOTH";
   default:
      throw Error( "Internal error: INDICCDFrameInstance: Invalid upload mode." );
   }
}

String INDICCDFrameInstance::CCDFrameTypePropertyString( int frameTypeIdx )
{
   switch ( frameTypeIdx )
   {
   case ICFFrameType::LightFrame:
      return "FRAME_LIGHT";
   case ICFFrameType::BiasFrame:
      return "FRAME_BIAS";
   case ICFFrameType::DarkFrame:
      return "FRAME_DARK";
   case ICFFrameType::FlatFrame:
      return "FRAME_FLAT";
   default:
      throw Error( "Internal error: INDICCDFrameInstance: Invalid frame type." );
   }
}

String INDICCDFrameInstance::CCDFrameTypePrefix( int frameTypeIdx )
{
   switch ( frameTypeIdx )
   {
   case ICFFrameType::LightFrame:
      return "LIGHT";
   case ICFFrameType::BiasFrame:
      return "BIAS";
   case ICFFrameType::DarkFrame:
      return "DARK";
   case ICFFrameType::FlatFrame:
      return "FLAT";
   default:
      throw Error( "Internal error: INDICCDFrameInstance: Invalid frame type." );
   }
}

// ----------------------------------------------------------------------------
// ----------------------------------------------------------------------------

INDIDeviceControllerInstance& AbstractINDICCDFrameExecution::DeviceControllerInstance() const
{
   return TheINDIDeviceControllerInterface->instance;
}

void AbstractINDICCDFrameExecution::Perform()
{
   if ( IsRunning() )
      throw Error( "Internal error: Recursive call to AbstractINDICCDFrameExecution::Perform() detected." );

   if ( TheINDIDeviceControllerInterface == nullptr )
>>>>>>> 29b2456e
      throw Error( "The INDI device controller has not been initialized" );

   if ( m_instance.p_deviceName.IsEmpty() )
      throw Error( "No device has been specified" );

<<<<<<< HEAD
   if ( instance->o_devices.IsEmpty() )
=======
   INDIDeviceControllerInstance& instance = DeviceControllerInstance();
   if ( instance.o_devices.IsEmpty() )
>>>>>>> 29b2456e
      throw Error( "No INDI device has been connected." );

   INDINewPropertyListItem newPropertyListItem;
   newPropertyListItem.Device = m_instance.p_deviceName;

   try
   {
      m_instance.ValidateDevice();

      m_instance.SendDeviceProperties( false/*asynchronous*/ );

      INDIPropertyListItem CCDProp;
      bool serverSendsImage = true;
<<<<<<< HEAD
      if ( instance->getINDIPropertyItem( p_deviceName, "UPLOAD_MODE", "UPLOAD_LOCAL", CCDProp ) )
=======
      if ( instance.getINDIPropertyItem( m_instance.p_deviceName, "UPLOAD_MODE", "UPLOAD_LOCAL", CCDProp ) )
>>>>>>> 29b2456e
         serverSendsImage = CCDProp.PropertyValue != "ON";

      m_running = true;
      m_aborted = false;
      m_successCount = m_errorCount = 0;

      StartAcquisitionEvent();

      for ( m_instance.m_exposureNumber = 0; m_instance.m_exposureNumber < m_instance.p_exposureCount; ++m_instance.m_exposureNumber )
      {
         NewExposureEvent( m_instance.m_exposureNumber, m_instance.p_exposureCount );

         if ( m_instance.m_exposureNumber > 0 )
            if ( m_instance.p_exposureDelay > 0 )
            {
               StartExposureDelayEvent( m_instance.p_exposureDelay );

               for ( ElapsedTime T; T() < m_instance.p_exposureDelay; )
                  ExposureDelayEvent( T() );

               EndExposureDelayEvent();
            }

<<<<<<< HEAD
         console.WriteLn( String().Format( "<end><cbr>Exposure %d of %d (%.3gs)", m_exposureNumber+1, p_exposureCount, p_exposureTime ) );

         instance->ResetDownloadedImage();
=======
         instance.ResetDownloadedImage();
>>>>>>> 29b2456e

         newPropertyListItem.Property = "UPLOAD_SETTINGS";
         newPropertyListItem.Element = "UPLOAD_PREFIX";
         newPropertyListItem.PropertyType = "INDI_TEXT";
<<<<<<< HEAD
         newPropertyListItem.NewPropertyValue = ServerFileName();
         instance->sendNewPropertyValue( newPropertyListItem, false/*async*/ );
=======
         newPropertyListItem.NewPropertyValue = m_instance.ServerFileName();
         instance.sendNewPropertyValue( newPropertyListItem, false/*async*/ );
>>>>>>> 29b2456e

         newPropertyListItem.Property = "CCD_EXPOSURE";
         newPropertyListItem.Element = "CCD_EXPOSURE_VALUE";
         newPropertyListItem.PropertyType = "INDI_NUMBER";
<<<<<<< HEAD
         newPropertyListItem.NewPropertyValue = String( p_exposureTime );
         if ( !instance->sendNewPropertyValue( newPropertyListItem, true/*async*/ ) )
=======
         newPropertyListItem.NewPropertyValue = String( m_instance.p_exposureTime );
         if ( !instance.sendNewPropertyValue( newPropertyListItem, true/*async*/ ) )
>>>>>>> 29b2456e
         {
            ExposureErrorEvent( "Failure to send new property values to INDI server" );
            ++m_errorCount;
            continue; // ### TODO: Implement a p_onError process parameter
         }

         ElapsedTime T;

         for ( bool inExposure = false; ; )
         {
            if ( instance->getInternalAbortFlag() )
               throw ProcessAborted();

<<<<<<< HEAD
            if ( instance->getINDIPropertyItem( p_deviceName, "CCD_EXPOSURE", "CCD_EXPOSURE_VALUE", CCDProp, false/*formatted*/ ) )
=======
            if ( instance.getINDIPropertyItem( m_instance.p_deviceName, "CCD_EXPOSURE", "CCD_EXPOSURE_VALUE", CCDProp, false/*formatted*/ ) )
>>>>>>> 29b2456e
               if ( CCDProp.PropertyState == IPS_BUSY )
               {
                  if ( inExposure )
                  {
                     // Exposure running
                     double t = 0;
                     CCDProp.PropertyValue.TryToDouble( t );
                     ExposureEvent( m_instance.m_exposureNumber, m_instance.p_exposureCount, m_instance.p_exposureTime - t ); // CCD_EXPOSURE_VALUE is the remaining exp. time
                  }
                  else
                  {
                     // Exposure started
                     inExposure = true;
                     StartExposureEvent( m_instance.m_exposureNumber, m_instance.p_exposureCount, m_instance.p_exposureTime );
                  }
               }
               else
               {
                  if ( inExposure )
                  {
                     // Exposure completed
                     EndExposureEvent( m_instance.m_exposureNumber );
                     ++m_successCount;
                     break;
                  }

                  if ( T() > 1 )
                     WaitingForServerEvent();
               }
<<<<<<< HEAD

            pcl::Sleep( 100 );
         }

         // print latest INDI server log entry
         if ( !instance->CurrentServerMessage().IsEmpty() )
         {
            console.NoteLn( "<end><cbr><br>* Latest INDI server log entry:" );
            console.NoteLn( instance->CurrentServerMessage() );
            console.WriteLn();
=======
>>>>>>> 29b2456e
         }

         if ( serverSendsImage )
         {
<<<<<<< HEAD
            for ( T.Reset(); !instance->HasDownloadedImage(); )
            {
=======
            for ( T.Reset(); !instance.HasDownloadedImage(); )
>>>>>>> 29b2456e
               if ( T() > 1 )
                     WaitingForServerEvent();

            String filePath = instance->DownloadedImagePath();
            FileFormat format( File::ExtractExtension( filePath ), true/*read*/, false/*write*/ );
            FileFormatInstance file( format );

            ImageDescriptionArray images;
            if ( !file.Open( images, filePath, "raw cfa up-bottom signed-is-physical" ) )
               throw CatchedException();
            if ( images.IsEmpty() )
               throw Error( filePath + ": Empty image file." );
            if ( !images[0].info.supported || images[0].info.NumberOfSamples() == 0 )
               throw Error( filePath + ": Invalid or unsupported image." );

            ImageWindow window( 1, 1, 1,
                              images[0].options.bitsPerSample,
                              images[0].options.ieeefpSampleFormat,
                              false/*color*/,
                              true/*initialProcessing*/,
                              m_instance.p_newImageIdTemplate );
            ImageVariant image = window.MainView().Image();
            if ( !file.ReadImage( image ) )
               throw CatchedException();

            if ( format.CanStoreProperties() )
            {
               View view = window.MainView();
               ImagePropertyDescriptionArray properties = file.Properties();
               for ( auto property : properties )
               {
                  Variant value = file.ReadProperty( property.id );
                  if ( value.IsValid() )
                     view.SetPropertyValue( property.id, value, false/*notify*/,
                                          ViewPropertyAttribute::Storable|ViewPropertyAttribute::Permanent );

               }
            }

            if ( format.CanStoreKeywords() )
            {
               FITSKeywordArray keywords;
               if ( !file.Extract( keywords ) )
                  throw CatchedException();
               window.SetKeywords( keywords );
            }

            if ( format.CanStoreResolution() )
               window.SetResolution( images[0].options.xResolution, images[0].options.yResolution, images[0].options.metricResolution );

            if ( format.CanStoreICCProfiles() )
            {
               ICCProfile icc;
               if ( file.Extract( icc ) )
                  if ( icc )
                     window.SetICCProfile( icc );
            }

            if ( format.CanStoreRGBWS() )
            {
               RGBColorSystem rgbws;
               if ( file.ReadRGBWS( rgbws ) )
                  window.SetRGBWS( rgbws );
            }

            if ( format.CanStoreColorFilterArrays() )
            {
               // ### TODO - Cannot be implemented until the core provides support for CFAs
            }

            NewFrameEvent( window );
         }
      }

      instance->setInternalAbortFlag( false );
      instance->ResetDownloadedImage();

<<<<<<< HEAD
      console.NoteLn( String().Format( "<end><cbr><br>===== INDICCDFrame: %d succeeded, %d failed =====",
                                       successCount, errorCount ) );
      return true;
   }
   catch ( ProcessAborted& )
   {
      newPropertyListItem.Property = "CCD_ABORT_EXPOSURE";
      newPropertyListItem.Element = "ABORT";
      newPropertyListItem.PropertyType = "INDI_SWITCH";
      newPropertyListItem.NewPropertyValue = "ON";
      instance->sendNewPropertyValue( newPropertyListItem, true/*async*/ );
      throw;
   }
   catch ( ... )
   {
      throw;
   }
}
=======
      m_running = false;
>>>>>>> 29b2456e

      EndAcquisitionEvent();
   }
   catch ( ... )
   {
      m_running = false;

      try
      {
         throw;
      }
      catch ( ProcessAborted& )
      {
         m_aborted = true;
         newPropertyListItem.Property = "CCD_ABORT_EXPOSURE";
         newPropertyListItem.Element = "ABORT";
         newPropertyListItem.PropertyType = "INDI_SWITCH";
         newPropertyListItem.NewPropertyValue = "ON";
         instance.sendNewPropertyValue( newPropertyListItem, true/*async*/ );
         AbortEvent();
         throw;
      }
      catch ( ... )
      {
         throw;
      }
   }
}

void AbstractINDICCDFrameExecution::Abort()
{
   if ( IsRunning() )
      throw ProcessAborted();
}

// ----------------------------------------------------------------------------

} // pcl

// ----------------------------------------------------------------------------
// EOF INDICCDFrameInstance.cpp - Released 2016/04/15 15:37:39 UTC<|MERGE_RESOLUTION|>--- conflicted
+++ resolved
@@ -404,15 +404,6 @@
 
 bool INDICCDFrameInstance::ExecuteGlobal()
 {
-<<<<<<< HEAD
-
-   if (indiClient.IsNull())
-	   throw Error( "The INDI device controller has not been initialized" );
-
-   INDIDeviceControllerInstance* instance = dynamic_cast<INDIDeviceControllerInstance*>(indiClient->m_instance);
-
-   if ( instance == nullptr )
-=======
    INDICCDFrameInstanceExecution( *this ).Perform();
    return true;
 }
@@ -543,7 +534,16 @@
 
 INDIDeviceControllerInstance& AbstractINDICCDFrameExecution::DeviceControllerInstance() const
 {
-   return TheINDIDeviceControllerInterface->instance;
+
+	if (indiClient.IsNull())
+		throw Error( "The INDI device controller has not been initialized" );
+
+	INDIDeviceControllerInstance* instance = dynamic_cast<INDIDeviceControllerInstance*>(indiClient->m_instance);
+
+	if ( instance == nullptr )
+		throw Error("The INDI device controller has not been initialized");
+
+   return *instance;
 }
 
 void AbstractINDICCDFrameExecution::Perform()
@@ -551,19 +551,11 @@
    if ( IsRunning() )
       throw Error( "Internal error: Recursive call to AbstractINDICCDFrameExecution::Perform() detected." );
 
-   if ( TheINDIDeviceControllerInterface == nullptr )
->>>>>>> 29b2456e
-      throw Error( "The INDI device controller has not been initialized" );
-
    if ( m_instance.p_deviceName.IsEmpty() )
       throw Error( "No device has been specified" );
 
-<<<<<<< HEAD
-   if ( instance->o_devices.IsEmpty() )
-=======
    INDIDeviceControllerInstance& instance = DeviceControllerInstance();
    if ( instance.o_devices.IsEmpty() )
->>>>>>> 29b2456e
       throw Error( "No INDI device has been connected." );
 
    INDINewPropertyListItem newPropertyListItem;
@@ -577,11 +569,7 @@
 
       INDIPropertyListItem CCDProp;
       bool serverSendsImage = true;
-<<<<<<< HEAD
-      if ( instance->getINDIPropertyItem( p_deviceName, "UPLOAD_MODE", "UPLOAD_LOCAL", CCDProp ) )
-=======
       if ( instance.getINDIPropertyItem( m_instance.p_deviceName, "UPLOAD_MODE", "UPLOAD_LOCAL", CCDProp ) )
->>>>>>> 29b2456e
          serverSendsImage = CCDProp.PropertyValue != "ON";
 
       m_running = true;
@@ -605,35 +593,19 @@
                EndExposureDelayEvent();
             }
 
-<<<<<<< HEAD
-         console.WriteLn( String().Format( "<end><cbr>Exposure %d of %d (%.3gs)", m_exposureNumber+1, p_exposureCount, p_exposureTime ) );
-
-         instance->ResetDownloadedImage();
-=======
          instance.ResetDownloadedImage();
->>>>>>> 29b2456e
 
          newPropertyListItem.Property = "UPLOAD_SETTINGS";
          newPropertyListItem.Element = "UPLOAD_PREFIX";
          newPropertyListItem.PropertyType = "INDI_TEXT";
-<<<<<<< HEAD
-         newPropertyListItem.NewPropertyValue = ServerFileName();
-         instance->sendNewPropertyValue( newPropertyListItem, false/*async*/ );
-=======
          newPropertyListItem.NewPropertyValue = m_instance.ServerFileName();
          instance.sendNewPropertyValue( newPropertyListItem, false/*async*/ );
->>>>>>> 29b2456e
 
          newPropertyListItem.Property = "CCD_EXPOSURE";
          newPropertyListItem.Element = "CCD_EXPOSURE_VALUE";
          newPropertyListItem.PropertyType = "INDI_NUMBER";
-<<<<<<< HEAD
-         newPropertyListItem.NewPropertyValue = String( p_exposureTime );
-         if ( !instance->sendNewPropertyValue( newPropertyListItem, true/*async*/ ) )
-=======
          newPropertyListItem.NewPropertyValue = String( m_instance.p_exposureTime );
          if ( !instance.sendNewPropertyValue( newPropertyListItem, true/*async*/ ) )
->>>>>>> 29b2456e
          {
             ExposureErrorEvent( "Failure to send new property values to INDI server" );
             ++m_errorCount;
@@ -644,14 +616,10 @@
 
          for ( bool inExposure = false; ; )
          {
-            if ( instance->getInternalAbortFlag() )
+            if ( instance.getInternalAbortFlag() )
                throw ProcessAborted();
 
-<<<<<<< HEAD
-            if ( instance->getINDIPropertyItem( p_deviceName, "CCD_EXPOSURE", "CCD_EXPOSURE_VALUE", CCDProp, false/*formatted*/ ) )
-=======
             if ( instance.getINDIPropertyItem( m_instance.p_deviceName, "CCD_EXPOSURE", "CCD_EXPOSURE_VALUE", CCDProp, false/*formatted*/ ) )
->>>>>>> 29b2456e
                if ( CCDProp.PropertyState == IPS_BUSY )
                {
                   if ( inExposure )
@@ -681,33 +649,15 @@
                   if ( T() > 1 )
                      WaitingForServerEvent();
                }
-<<<<<<< HEAD
-
-            pcl::Sleep( 100 );
-         }
-
-         // print latest INDI server log entry
-         if ( !instance->CurrentServerMessage().IsEmpty() )
-         {
-            console.NoteLn( "<end><cbr><br>* Latest INDI server log entry:" );
-            console.NoteLn( instance->CurrentServerMessage() );
-            console.WriteLn();
-=======
->>>>>>> 29b2456e
          }
 
          if ( serverSendsImage )
          {
-<<<<<<< HEAD
-            for ( T.Reset(); !instance->HasDownloadedImage(); )
-            {
-=======
             for ( T.Reset(); !instance.HasDownloadedImage(); )
->>>>>>> 29b2456e
                if ( T() > 1 )
                      WaitingForServerEvent();
 
-            String filePath = instance->DownloadedImagePath();
+            String filePath = instance.DownloadedImagePath();
             FileFormat format( File::ExtractExtension( filePath ), true/*read*/, false/*write*/ );
             FileFormatInstance file( format );
 
@@ -778,31 +728,11 @@
          }
       }
 
-      instance->setInternalAbortFlag( false );
-      instance->ResetDownloadedImage();
-
-<<<<<<< HEAD
-      console.NoteLn( String().Format( "<end><cbr><br>===== INDICCDFrame: %d succeeded, %d failed =====",
-                                       successCount, errorCount ) );
-      return true;
-   }
-   catch ( ProcessAborted& )
-   {
-      newPropertyListItem.Property = "CCD_ABORT_EXPOSURE";
-      newPropertyListItem.Element = "ABORT";
-      newPropertyListItem.PropertyType = "INDI_SWITCH";
-      newPropertyListItem.NewPropertyValue = "ON";
-      instance->sendNewPropertyValue( newPropertyListItem, true/*async*/ );
-      throw;
-   }
-   catch ( ... )
-   {
-      throw;
-   }
-}
-=======
+      instance.setInternalAbortFlag( false );
+      instance.ResetDownloadedImage();
+
+
       m_running = false;
->>>>>>> 29b2456e
 
       EndAcquisitionEvent();
    }
