--- conflicted
+++ resolved
@@ -333,16 +333,12 @@
  private:
 
    String                       m_device;
-<<<<<<< HEAD
+
    INDIMountInterfaceExecution* m_execution              = nullptr;
    CoordinateSearchDialog*      m_searchDialog           = nullptr;
    SyncDataListDialog*          m_syncDataListDialog     = nullptr;
    AlignmentConfigDialog*       m_alignmentConfigDialog  = nullptr;
 
-=======
-   INDIMountInterfaceExecution* m_execution    = nullptr;
-   CoordinateSearchDialog*      m_searchDialog = nullptr;
->>>>>>> 9adbcaa0
 
    struct GUIData
    {
