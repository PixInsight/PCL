//     ____   ______ __
//    / __ \ / ____// /
//   / /_/ // /    / /
//  / ____// /___ / /___   PixInsight Class Library
// /_/     \____//_____/   PCL 02.01.01.0784
// ----------------------------------------------------------------------------
// Standard INDIClient Process Module Version 01.00.10.0168
// ----------------------------------------------------------------------------
// INDIDeviceControllerInterface.cpp - Released 2016/05/18 10:06:42 UTC
// ----------------------------------------------------------------------------
// This file is part of the standard INDIClient PixInsight module.
//
// Copyright (c) 2014-2016 Klaus Kretzschmar
//
// Redistribution and use in both source and binary forms, with or without
// modification, is permitted provided that the following conditions are met:
//
// 1. All redistributions of source code must retain the above copyright
//    notice, this list of conditions and the following disclaimer.
//
// 2. All redistributions in binary form must reproduce the above copyright
//    notice, this list of conditions and the following disclaimer in the
//    documentation and/or other materials provided with the distribution.
//
// 3. Neither the names "PixInsight" and "Pleiades Astrophoto", nor the names
//    of their contributors, may be used to endorse or promote products derived
//    from this software without specific prior written permission. For written
//    permission, please contact info@pixinsight.com.
//
// 4. All products derived from this software, in any form whatsoever, must
//    reproduce the following acknowledgment in the end-user documentation
//    and/or other materials provided with the product:
//
//    "This product is based on software from the PixInsight project, developed
//    by Pleiades Astrophoto and its contributors (http://pixinsight.com/)."
//
//    Alternatively, if that is where third-party acknowledgments normally
//    appear, this acknowledgment must be reproduced in the product itself.
//
// THIS SOFTWARE IS PROVIDED BY PLEIADES ASTROPHOTO AND ITS CONTRIBUTORS
// "AS IS" AND ANY EXPRESS OR IMPLIED WARRANTIES, INCLUDING, BUT NOT LIMITED
// TO, THE IMPLIED WARRANTIES OF MERCHANTABILITY AND FITNESS FOR A PARTICULAR
// PURPOSE ARE DISCLAIMED. IN NO EVENT SHALL PLEIADES ASTROPHOTO OR ITS
// CONTRIBUTORS BE LIABLE FOR ANY DIRECT, INDIRECT, INCIDENTAL, SPECIAL,
// EXEMPLARY OR CONSEQUENTIAL DAMAGES (INCLUDING, BUT NOT LIMITED TO, BUSINESS
// INTERRUPTION; PROCUREMENT OF SUBSTITUTE GOODS OR SERVICES; AND LOSS OF USE,
// DATA OR PROFITS) HOWEVER CAUSED AND ON ANY THEORY OF LIABILITY, WHETHER IN
// CONTRACT, STRICT LIABILITY, OR TORT (INCLUDING NEGLIGENCE OR OTHERWISE)
// ARISING IN ANY WAY OUT OF THE USE OF THIS SOFTWARE, EVEN IF ADVISED OF THE
// POSSIBILITY OF SUCH DAMAGE.
// ----------------------------------------------------------------------------

#include "INDIClient.h"
#include "INDIDeviceControllerInterface.h"
#include "INDIDeviceControllerParameters.h"
#include "INDIDeviceControllerProcess.h"

#include "INDI/basedevice.h"
#include "INDI/indiapi.h"
#include "INDI/indibase.h"

#include <pcl/Dialog.h>
#include <pcl/MessageBox.h>
#include <pcl/RadioButton.h>

#define DEVICE_COLUMN   0
#define PROPERTY_COLUMN 0
#define ELEMENT_COLUMN  0
#define VALUE_COLUMN    1
#define LABEL_COLUMN    2

#define DEVICE_TREE_MINHEIGHT( fnt )   RoundInt( 8.125*fnt.Height() )

namespace pcl
{

// ----------------------------------------------------------------------------

INDIDeviceControllerInterface* TheINDIDeviceControllerInterface = nullptr;

// ----------------------------------------------------------------------------

//#include "PixInsightINDIIcon.xpm"// ### TODO

// ----------------------------------------------------------------------------

/*
 * Device and property tree nodes.
 */

class DeviceNode : public TreeBox::Node
{
public:

   DeviceNode( TreeBox& parent, const INDIDeviceListItem& item ) : TreeBox::Node()
   {
      parent.Add( this );
      Update( item );
   }

   void Update( const INDIDeviceListItem& item )
   {
      m_item = item;
      Update();
   }

   void Update()
   {
      INDI::BaseDevice* device = nullptr;
      {
         IsoString s( m_item.DeviceName );
         device = INDIClient::TheClient()->getDevice( s.c_str() );
      }

      const char* iconResource;
      if ( device != nullptr )
         iconResource = device->isConnected() ? ":/bullets/bullet-ball-glass-green.png" : ":/bullets/bullet-ball-glass-grey.png";
      else
         iconResource = ":/icons/error.png";
      SetIcon( DEVICE_COLUMN, ParentTree().ScaledResource( iconResource ) );

      SetText( DEVICE_COLUMN, m_item.DeviceName );
   }

   const INDIDeviceListItem& Item() const
   {
      return m_item;
   }

   const String& DeviceName() const
   {
      return m_item.DeviceName;
   }

private:

   INDIDeviceListItem m_item;
};

class PropertyNode : public TreeBox::Node
{
public:

   PropertyNode( DeviceNode* parent, const INDIPropertyListItem& item ) : TreeBox::Node()
   {
      parent->Add( this );
      Update( item );
   }

   void Update( const INDIPropertyListItem& item )
   {
      m_item = item;

      const char* iconResource;
      switch ( PropertyState() )
      {
      case IPS_OK:
         iconResource = ":/bullets/bullet-ball-glass-green.png";
         break;
      case IPS_ALERT:
         iconResource = ":/bullets/bullet-ball-glass-red.png";
         break;
      case IPS_BUSY:
         iconResource = ":/bullets/bullet-ball-glass-yellow.png";
         break;
      default: // ?!
      case IPS_IDLE:
         iconResource = ":/bullets/bullet-ball-glass-grey.png";
         break;
      }
      SetIcon( PROPERTY_COLUMN, ParentTree().ScaledResource( iconResource ) );

      SetText( PROPERTY_COLUMN, m_item.Property );
   }

   const INDIPropertyListItem& Item() const
   {
      return m_item;
   }

   const String& DeviceName() const
   {
      return m_item.Device;
   }

   const String& PropertyName() const
   {
      return m_item.Property;
   }

   unsigned PropertyState() const
   {
      return m_item.PropertyState;
   }

private:

   INDIPropertyListItem m_item;
};

class PropertyElementNode : public TreeBox::Node
{
public:

   PropertyElementNode( PropertyNode* parent, const INDIPropertyListItem& item ) : TreeBox::Node()
   {
      parent->Add( this );
      Update( item );
   }

   void Update( const INDIPropertyListItem& item )
   {
      m_item = item;

      SetText( ELEMENT_COLUMN, m_item.Element );

      if ( m_item.PropertyTypeStr == "INDI_NUMBER" )
         SetText( VALUE_COLUMN, PropertyUtils::FormattedNumber( m_item.PropertyValue, IsoString( m_item.PropertyNumberFormat ) ) );
      else
         SetText( VALUE_COLUMN, m_item.PropertyValue );

      SetText( LABEL_COLUMN, m_item.ElementLabel );

      SetToolTip( 0, m_item.PropertyKey );
   }

   const INDIPropertyListItem& Item() const
   {
      return m_item;
   }

private:

   INDIPropertyListItem m_item;
};

// ----------------------------------------------------------------------------

/*
 * Property editing dialogs.
 */

class PropertyEditDialog : public Dialog
{
public:

   PropertyEditDialog( const INDIPropertyListItem& item ) :
      Dialog(),
      m_item( item )
   {
      Key_Label.SetText( item.PropertyKey );

      Text_Label.SetText( item.ElementLabel );
      Text_Label.SetTextAlignment( TextAlign::Right|TextAlign::VertCenter );

      Text_Sizer.SetSpacing( 6 );
      Text_Sizer.Add( Text_Label );

      OK_PushButton.SetText( "OK" );
      OK_PushButton.SetDefault();
      OK_PushButton.OnClick( (Button::click_event_handler)&PropertyEditDialog::e_Click, *this );

      Cancel_PushButton.SetText( "Cancel" );
      Cancel_PushButton.OnClick( (Button::click_event_handler)&PropertyEditDialog::e_Click, *this );

      Buttons_Sizer.SetSpacing( 8 );
      Buttons_Sizer.AddStretch();
      Buttons_Sizer.Add( OK_PushButton );
      Buttons_Sizer.Add( Cancel_PushButton );

      Global_Sizer.SetMargin( 8 );
      Global_Sizer.SetSpacing( 6 );
      Global_Sizer.Add( Key_Label );
      Global_Sizer.Add( Text_Sizer );
      Global_Sizer.Add( Buttons_Sizer );

      SetSizer( Global_Sizer );

      const char* typeTitleChunk = "";
      switch( m_item.PropertyType )
      {
      case INDI_SWITCH:
         typeTitleChunk = "Switch ";
         break;
      case INDI_NUMBER:
         typeTitleChunk = "Number ";
         break;
      case INDI_LIGHT:
         typeTitleChunk = "Light ";
         break;
      case INDI_TEXT:
         typeTitleChunk = "Text ";
         break;
      default:
         break;
      }
      SetWindowTitle( "INDI " + String( typeTitleChunk ) + "Property" );

      SetScaledMinWidth( 500 );

      OnShow( (Control::event_handler)&PropertyEditDialog::e_Show, *this );
   }

   INDINewPropertyItem NewItem() const
   {
      INDINewPropertyItem newItem;
      newItem.Device = m_item.Device;
      newItem.Property = m_item.Property;
      newItem.PropertyKey = m_item.PropertyKey;
      newItem.ElementValue.Add(ElementValuePair(m_item.Element, NewItemValue()));

      switch( m_item.PropertyType )
      {
      case INDI_SWITCH:
         newItem.PropertyType = "INDI_SWITCH";
         break;
      case INDI_NUMBER:
         newItem.PropertyType = "INDI_NUMBER";
         break;
      case INDI_LIGHT:
         newItem.PropertyType = "INDI_LIGHT";
         break;
      case INDI_TEXT:
         newItem.PropertyType = "INDI_TEXT";
         break;
      default:
         newItem.PropertyType = "INDI_UNKNOWN";
         break;
      }

      return newItem;
   }

   static bool EditProperty( INDINewPropertyItem& result, const INDIPropertyListItem& );

protected:

   VerticalSizer     Global_Sizer;
      Label             Key_Label;
      HorizontalSizer   Text_Sizer;
         Label             Text_Label;
      HorizontalSizer   Buttons_Sizer;
         PushButton        OK_PushButton;
         PushButton        Cancel_PushButton;

   void e_Show( Control& )
   {
      AdjustToContents();
      SetFixedHeight();
      SetMinWidth();
   }

   void e_Click( Button& sender, bool checked )
   {
      if ( sender == OK_PushButton )
         Ok();
      else if ( sender == Cancel_PushButton )
         Cancel();
   }

   virtual String NewItemValue() const = 0;

private:

   INDIPropertyListItem m_item;
};

class TextPropertyEditDialog : public PropertyEditDialog
{
public:

   TextPropertyEditDialog( const INDIPropertyListItem& item ) :
      PropertyEditDialog( item )
   {
      Text_Edit.SetMinWidth( 32*Font().Width( 'm' ) );
      Text_Sizer.Add( Text_Edit, 100 );

      Text_Edit.SetText( item.PropertyValue );
   }

protected:

   Edit Text_Edit;

   virtual String NewItemValue() const
   {
      return Text_Edit.Text().Trimmed();
   }
};

class NumberPropertyEditDialog : public TextPropertyEditDialog
{
public:

   NumberPropertyEditDialog( const INDIPropertyListItem& item ) :
      TextPropertyEditDialog( item )
   {
   }

private:

   virtual String NewItemValue() const
   {
      return String( Text_Edit.Text().ToDouble() );
   }
};

class SwitchPropertyEditDialog : public PropertyEditDialog
{
public:

   SwitchPropertyEditDialog( const INDIPropertyListItem& item ) :
      PropertyEditDialog( item )
   {
      On_RadioButton.SetText( "ON" );
      Off_RadioButton.SetText( "OFF" );
      Text_Sizer.AddSpacing( 4 );
      Text_Sizer.Add( On_RadioButton );
      Text_Sizer.AddSpacing( 4 );
      Text_Sizer.Add( Off_RadioButton );
      Text_Sizer.AddStretch();

      if ( item.PropertyValue == "ON" )
         On_RadioButton.SetChecked();
      else
         Off_RadioButton.SetChecked();
   }

private:

   RadioButton On_RadioButton;
   RadioButton Off_RadioButton;

   virtual String NewItemValue() const
   {
      return On_RadioButton.IsChecked() ? "ON" : "OFF";
   }
};

class CoordinatesPropertyEditDialog : public PropertyEditDialog
{
public:

   CoordinatesPropertyEditDialog( const INDIPropertyListItem& item ) :
      PropertyEditDialog( item )
   {
      Hours_Edit.SetFixedWidth( 8*Font().Width( '0' ) );
      Colon1_Label.SetText( ':' );
      Colon1_Label.SetTextAlignment( TextAlign::Center|TextAlign::VertCenter );
      Minutes_Edit.SetFixedWidth( 8*Font().Width( '0' ) );
      Colon2_Label.SetText( ':' );
      Colon2_Label.SetTextAlignment( TextAlign::Center|TextAlign::VertCenter );
      Seconds_Edit.SetFixedWidth( 8*Font().Width( '0' ) );

      Text_Sizer.AddSpacing( 4 );
      Text_Sizer.Add( Hours_Edit );
      Text_Sizer.Add( Colon1_Label );
      Text_Sizer.Add( Minutes_Edit );
      Text_Sizer.Add( Colon2_Label );
      Text_Sizer.Add( Seconds_Edit );
      Text_Sizer.AddStretch();

      StringList tokens;
      item.PropertyValue.Break( tokens, ':' );
      double value = tokens[0].ToDouble();
      if ( tokens.Length() > 1 )
      {
         value += ((value < 0) ? -1 : 1) * tokens[1].ToDouble()/60;
         if ( tokens.Length() > 2 )
            value += ((value < 0) ? -1 : 1) * tokens[2].ToDouble()/3600;
      }
      double m = Frac( Abs( value ) )*60;
      double s = Frac( m )*60;
      Hours_Edit.SetText( String( TruncInt( value ) ) );
      Minutes_Edit.SetText( String( TruncInt( m ) ) );
      Seconds_Edit.SetText( String().Format( "%.2lf", s ) );
   }

private:

   Edit  Hours_Edit;
   Label Colon1_Label;
   Edit  Minutes_Edit;
   Label Colon2_Label;
   Edit  Seconds_Edit;

   virtual String NewItemValue() const
   {
      double h = Hours_Edit.Text().ToDouble();
      double m = Minutes_Edit.Text().ToDouble();
      double s = Seconds_Edit.Text().ToDouble();
      double c = Abs( h ) + (m + s/60)/60;
      if ( h < 0 )
         c = -c;
      return String( c );
   }
};

bool PropertyEditDialog::EditProperty( INDINewPropertyItem& result, const INDIPropertyListItem& item )
{
   AutoPointer<PropertyEditDialog> dialog;
   switch ( item.PropertyType )
   {
   case INDI_NUMBER:
      if ( item.PropertyNumberFormat.Find( 'm' ) != String::notFound )
         dialog = new CoordinatesPropertyEditDialog( item );
      else
         dialog = new NumberPropertyEditDialog( item );
      break;
   case INDI_SWITCH:
      dialog = new SwitchPropertyEditDialog( item );
      break;
   default:
   case INDI_TEXT:
      dialog = new TextPropertyEditDialog( item );
      break;
   }

   if ( dialog->Execute() )
   {
      result = dialog->NewItem();
      return true;
   }
   return false;
}

// ----------------------------------------------------------------------------

INDIDeviceControllerInterface::INDIDeviceControllerInterface() :
   ProcessInterface(),
   GUI( nullptr )
{
   TheINDIDeviceControllerInterface = this;
}

INDIDeviceControllerInterface::~INDIDeviceControllerInterface()
{
   if ( GUI != nullptr )
      delete GUI, GUI = nullptr;
}

IsoString INDIDeviceControllerInterface::Id() const
{
   return "INDIDeviceController";
}

MetaProcess* INDIDeviceControllerInterface::Process() const
{
   return TheINDIDeviceControllerProcess;
}

const char** INDIDeviceControllerInterface::IconImageXPM() const
{
   return nullptr; // PixInsightINDIIcon_XPM; // ### TODO
}

InterfaceFeatures INDIDeviceControllerInterface::Features() const
{
   return InterfaceFeature::DragObject
        | InterfaceFeature::BrowseDocumentationButton;
}

bool INDIDeviceControllerInterface::Launch( const MetaProcess& P, const ProcessImplementation*, bool& dynamic, unsigned& /*flags*/ )
{
   if ( GUI == nullptr )
   {
      GUI = new GUIData( *this );
      SetWindowTitle( "INDI Device Controller" );
      GUI->HostName_Edit.SetText( TheIDCServerHostNameParameter->DefaultValue() );
      GUI->Port_SpinBox.SetValue( int( TheIDCServerPortParameter->DefaultValue() ) );
      UpdateDeviceLists();
      UpdateNodeActionButtons( nullptr );
   }

   dynamic = false;
   return &P == TheINDIDeviceControllerProcess;
}

ProcessImplementation* INDIDeviceControllerInterface::NewProcess() const
{
   INDIDeviceControllerInstance* newInstance = new INDIDeviceControllerInstance( TheINDIDeviceControllerProcess );
   newInstance->p_serverHostName = GUI->HostName_Edit.Text().Trimmed();
   newInstance->p_serverPort = GUI->Port_SpinBox.Value();
   return newInstance;
}

bool INDIDeviceControllerInterface::ValidateProcess( const ProcessImplementation& p, String& whyNot ) const
{
   const INDIDeviceControllerInstance* r = dynamic_cast<const INDIDeviceControllerInstance*>( &p );
   if ( r == nullptr )
   {
      whyNot = "Not an INDIDeviceController instance.";
      return false;
   }

   whyNot.Clear();
   return true;
}

bool INDIDeviceControllerInterface::RequiresInstanceValidation() const
{
   return true;
}

bool INDIDeviceControllerInterface::ImportProcess( const ProcessImplementation& p )
{
   const INDIDeviceControllerInstance* r = dynamic_cast<const INDIDeviceControllerInstance*>( &p );
   if ( r != nullptr )
   {
      INDIDeviceControllerInstance instance( *r );
      if ( instance.ExecuteGlobal() )
      {
         GUI->HostName_Edit.SetText( instance.p_serverHostName.Trimmed() );
         GUI->Port_SpinBox.SetValue( instance.p_serverPort );
      }
      return true;
   }
   return false;
}

// ----------------------------------------------------------------------------

INDIDeviceControllerInterface::GUIData::GUIData( INDIDeviceControllerInterface& w )
{
   pcl::Font fnt = w.Font();
   int editWidth1 = fnt.Width( String( '0', 14 ) );
   int buttonWidth1 = fnt.Width( "Disconnect" ) + w.LogicalPixelsToPhysical( 30 );

   String buttonStyle = "QPushButton { text-align: left; min-width: " + String( buttonWidth1 ) + "px; }";

   Server_SectionBar.SetTitle( "INDI Server Connection" );
   Server_SectionBar.SetSection( Server_Control );
   Server_SectionBar.OnToggleSection( (SectionBar::section_event_handler)&INDIDeviceControllerInterface::e_ToggleSection, w );

   HostName_Label.SetText( "Host:" );
   HostName_Label.SetTextAlignment( TextAlign::Right|TextAlign::VertCenter );

   HostName_Edit.SetMinWidth( editWidth1 );
   HostName_Edit.OnEditCompleted( (Edit::edit_event_handler)&INDIDeviceControllerInterface::e_EditCompleted, w );

   Port_Label.SetText( "Port:" );
   Port_Label.SetTextAlignment( TextAlign::Right|TextAlign::VertCenter );

   Port_SpinBox.SetRange( int( TheIDCServerPortParameter->MinimumValue() ), int( TheIDCServerPortParameter->MaximumValue() ) );
   Port_SpinBox.OnValueUpdated( (SpinBox::value_event_handler)&INDIDeviceControllerInterface::e_SpinValueUpdated, w );

   Connect_PushButton.SetText( "Connect" );
   Connect_PushButton.SetIcon( w.ScaledResource( ":/icons/power.png" ) );
   Connect_PushButton.SetStyleSheet( buttonStyle );
   Connect_PushButton.OnClick( (Button::click_event_handler)&INDIDeviceControllerInterface::e_Click, w );

   Disconnect_PushButton.SetText( "Disconnect" );
   Disconnect_PushButton.SetIcon( w.ScaledResource( ":/icons/stop.png" ) );
   Disconnect_PushButton.SetStyleSheet( buttonStyle );
   Disconnect_PushButton.OnClick( (Button::click_event_handler)&INDIDeviceControllerInterface::e_Click, w );

   ServerAction_Sizer.SetSpacing( 6 );
   ServerAction_Sizer.Add( Connect_PushButton );
   ServerAction_Sizer.Add( Disconnect_PushButton );

   Server_Sizer.SetSpacing( 4 );
   Server_Sizer.Add( HostName_Label );
   Server_Sizer.Add( HostName_Edit, 100 );
   Server_Sizer.AddSpacing( 6 );
   Server_Sizer.Add( Port_Label );
   Server_Sizer.Add( Port_SpinBox );
   Server_Sizer.AddSpacing( 8 );
   Server_Sizer.Add( ServerAction_Sizer );

   Server_Control.SetSizer( Server_Sizer );

   //

   Devices_SectionBar.SetTitle( "INDI Devices" );
   Devices_SectionBar.SetSection( Devices_Control );
   Devices_SectionBar.OnToggleSection( (SectionBar::section_event_handler)&INDIDeviceControllerInterface::e_ToggleSection, w );

   Devices_TreeBox.SetMinHeight( DEVICE_TREE_MINHEIGHT( fnt ) );
   Devices_TreeBox.SetScaledMinWidth( 500 );
   Devices_TreeBox.SetNumberOfColumns( LABEL_COLUMN+1 );
   //Devices_TreeBox.SetHeaderText( DEVICE_COLUMN,   String() );
   //Devices_TreeBox.SetHeaderText( PROPERTY_COLUMN, "Property" );
   Devices_TreeBox.SetHeaderText( ELEMENT_COLUMN,  "Device/Property" ); // merge device/property/element items
   Devices_TreeBox.SetHeaderText( VALUE_COLUMN,    "Value" );
   Devices_TreeBox.SetHeaderText( LABEL_COLUMN,    "Label" );
   Devices_TreeBox.EnableRootDecoration();
   Devices_TreeBox.EnableAlternateRowColor();
   Devices_TreeBox.DisableMultipleSelections();
   Devices_TreeBox.SetStyleSheet( w.ScaledStyleSheet(
         "QTreeView {"
            "font-family: DejaVu Sans Mono, Monospace;"
            "font-size: 9pt;"
         "}"
      ) );
   Devices_TreeBox.OnCurrentNodeUpdated( (TreeBox::node_navigation_event_handler)&INDIDeviceControllerInterface::e_CurrentNodeUpdated, w );
   Devices_TreeBox.OnNodeActivated( (TreeBox::node_event_handler)&INDIDeviceControllerInterface::e_NodeActivated, w );
   Devices_TreeBox.OnNodeDoubleClicked( (TreeBox::node_event_handler)&INDIDeviceControllerInterface::e_NodeDoubleClicked, w );
   Devices_TreeBox.OnNodeExpanded( (TreeBox::node_expand_event_handler)&INDIDeviceControllerInterface::e_NodeExpanded, w );
   Devices_TreeBox.OnNodeCollapsed( (TreeBox::node_expand_event_handler)&INDIDeviceControllerInterface::e_NodeCollapsed, w );
   Devices_TreeBox.OnNodeSelectionUpdated( (TreeBox::tree_event_handler)&INDIDeviceControllerInterface::e_NodeSelectionUpdated, w );

   NodeAction_PushButton.SetText( String() ); // updated dynamically
   NodeAction_PushButton.SetStyleSheet( buttonStyle );
   NodeAction_PushButton.OnClick( (Button::click_event_handler)&INDIDeviceControllerInterface::e_Click, w );

   NodeAction_Sizer.SetSpacing( 6 );
   NodeAction_Sizer.Add( NodeAction_PushButton );
   NodeAction_Sizer.AddStretch();

   Devices_Sizer.Add( Devices_TreeBox, 100 );
   Devices_Sizer.AddSpacing( 8 );
   Devices_Sizer.Add( NodeAction_Sizer );

   Devices_Control.SetSizer( Devices_Sizer );

   //

   ServerMessage_Label.SetTextAlignment( TextAlign::Left|TextAlign::Bottom );
   ServerMessage_Label.SetFixedHeight( 3*fnt.Height() );
   ServerMessage_Label.EnableWordWrapping();

   //

   Global_Sizer.SetMargin( 8 );
   Global_Sizer.SetSpacing( 6 );
   Global_Sizer.Add( Server_SectionBar );
   Global_Sizer.Add( Server_Control );
   Global_Sizer.Add( Devices_SectionBar );
   Global_Sizer.Add( Devices_Control );
   Global_Sizer.Add( ServerMessage_Label );

   SynchronizeWithServer_Timer.SetInterval( 0.5 );
   SynchronizeWithServer_Timer.SetPeriodic( true );
   SynchronizeWithServer_Timer.OnTimer( (Timer::timer_event_handler)&INDIDeviceControllerInterface::e_Timer, w );

   w.OnShow( (Control::event_handler)&INDIDeviceControllerInterface::e_Show, w );
   w.OnHide( (Control::event_handler)&INDIDeviceControllerInterface::e_Hide, w );

   w.SetSizer( Global_Sizer );
   w.AdjustToContents();
}

// ----------------------------------------------------------------------------

void INDIDeviceControllerInterface::UpdateNodeActionButtons( TreeBox::Node* node )
{
   if ( node != nullptr )
      if ( INDIClient::HasClient() )
      {
         DeviceNode* deviceNode = dynamic_cast<DeviceNode*>( node );
         if ( deviceNode != nullptr )
         {
            IsoString deviceName( deviceNode->DeviceName().To7BitASCII() );
            INDI::BaseDevice* device = INDIClient::TheClient()->getDevice( deviceName.c_str() );
            if ( device != nullptr )
            {
               GUI->NodeAction_PushButton.Enable();
               if ( device->isConnected() )
               {
                  GUI->NodeAction_PushButton.SetText( "Disconnect" );
                  GUI->NodeAction_PushButton.SetIcon( ScaledResource( ":/icons/stop.png" ) );
                  GUI->NodeAction_PushButton.SetToolTip( "<p>Disconnect from '" + deviceNode->DeviceName() + "' device.</p>" );
               }
               else
               {
                  GUI->NodeAction_PushButton.SetText( "Connect" );
                  GUI->NodeAction_PushButton.SetIcon( ScaledResource( ":/icons/power.png" ) );
                  GUI->NodeAction_PushButton.SetToolTip( "<p>Connect to '" + deviceNode->DeviceName() + "' device.</p>" );
               }
               return;
            }
         }
         else
         {
            PropertyElementNode* elementNode = dynamic_cast<PropertyElementNode*>( node );
            if ( elementNode != nullptr )
            {
               GUI->NodeAction_PushButton.Enable();
               GUI->NodeAction_PushButton.SetText( "Edit" );
               GUI->NodeAction_PushButton.SetIcon( ScaledResource( ":/icons/item-edit.png" ) );
               GUI->NodeAction_PushButton.SetToolTip( "<p>Edit '" + elementNode->Item().PropertyKey + "' property element.</p>" );
               return;
            }
         }
      }

   GUI->NodeAction_PushButton.SetText( "Unavailable" );
   GUI->NodeAction_PushButton.SetIcon( ScaledResource( ":/icons/delete.png" ) );
   GUI->NodeAction_PushButton.SetToolTip( (GUI->Devices_TreeBox.NumberOfChildren() > 0) ?
      "<p>No action available for the selected tree item.</p>"
      "<p>Please select a device or editable property element.</p>"
      :
      "<p>No devices available.</p>" );
   GUI->NodeAction_PushButton.Disable();
}

void INDIDeviceControllerInterface::UpdateDeviceLists()
{
   if ( !INDIClient::HasClient() || !INDIClient::TheClient()->IsServerConnected() )
   {
      if ( GUI->Devices_TreeBox.NumberOfChildren() > 0 )
      {
         GUI->Devices_TreeBox.Clear();
         UpdateNodeActionButtons( nullptr );
      }
      return;
   }

   INDIDeviceListItemArray createdDevices, removedDevices;
   bool haveChanges = INDIClient::TheClient()->ReportChangedDeviceLists( createdDevices, removedDevices );

   INDIPropertyListItemArray createdProperties, removedProperties, updatedProperties;
   haveChanges |= INDIClient::TheClient()->ReportChangedPropertyLists( createdProperties, removedProperties, updatedProperties );

   GUI->Devices_TreeBox.DisableUpdates();

   if ( !createdDevices.IsEmpty() )
      for ( auto item : createdDevices )
         new DeviceNode( GUI->Devices_TreeBox, item );

   if ( !removedDevices.IsEmpty() )
      for ( int n = GUI->Devices_TreeBox.NumberOfChildren(), i = n; --i >= 0; )
      {
         DeviceNode* deviceNode = static_cast<DeviceNode*>( GUI->Devices_TreeBox[i] );
         if ( removedDevices.Contains( deviceNode->Item() ) )
            GUI->Devices_TreeBox.Remove( i );
      }

   if ( !createdProperties.IsEmpty() )
      for ( auto item : createdProperties )
         for ( int n = GUI->Devices_TreeBox.NumberOfChildren(), i = 0; i < n; ++i )
         {
            DeviceNode* deviceNode = static_cast<DeviceNode*>( GUI->Devices_TreeBox[i] );
            if ( deviceNode->DeviceName() == item.Device )
            {
               bool inserted = false;
               for ( int n = deviceNode->NumberOfChildren(), i = 0; i < n; ++i )
               {
                  PropertyNode* propertyNode = static_cast<PropertyNode*>( (*deviceNode)[i] );
                  if ( propertyNode->PropertyName() == item.Property )
                  {
                     new PropertyElementNode( propertyNode, item );
                     inserted = true;
                     break;
                  }
               }
               if ( !inserted )
                  new PropertyElementNode( new PropertyNode( deviceNode, item ), item );
               break;
            }
         }

   if ( !removedProperties.IsEmpty() )
      for ( auto item : removedProperties )
         for ( int n = GUI->Devices_TreeBox.NumberOfChildren(), i = 0; i < n; ++i )
         {
            DeviceNode* deviceNode = static_cast<DeviceNode*>( GUI->Devices_TreeBox[i] );
            if ( deviceNode->DeviceName() == item.Device )
            {
               for ( int n = deviceNode->NumberOfChildren(), i = 0; i < n; ++i )
               {
                  PropertyNode* propertyNode = static_cast<PropertyNode*>( (*deviceNode)[i] );
                  if ( propertyNode->PropertyName() == item.Property )
                  {
                     deviceNode->Remove( i );
                     break;
                  }
               }
               break;
            }
         }

   if ( !updatedProperties.IsEmpty() )
      for ( auto item : updatedProperties )
         for ( int n = GUI->Devices_TreeBox.NumberOfChildren(), i = 0; i < n; ++i )
         {
            DeviceNode* deviceNode = static_cast<DeviceNode*>( GUI->Devices_TreeBox[i] );
            if ( deviceNode->DeviceName() == item.Device )
            {
               for ( int n = deviceNode->NumberOfChildren(), i = 0; i < n; ++i )
               {
                  PropertyNode* propertyNode = static_cast<PropertyNode*>( (*deviceNode)[i] );
                  if ( propertyNode->PropertyName() == item.Property )
                  {
<<<<<<< HEAD
                	 propertyNode->Update(item);
=======
                     propertyNode->Update( item );
>>>>>>> c1e468dc
                     for ( int n = propertyNode->NumberOfChildren(), i = 0; i < n; ++i )
                     {
                        PropertyElementNode* elementNode = static_cast<PropertyElementNode*>( (*propertyNode)[i] );
                        if ( elementNode->Item() == item )
                        {
                           elementNode->Update( item );
                           break;
                        }
                     }
                     break;
                  }
               }
               break;
            }
         }

   // Update to reflect connected/disconnected state (since the server does not
   // notify us when this happens...)
   for ( int n = GUI->Devices_TreeBox.NumberOfChildren(), i = 0; i < n; ++i )
      static_cast<DeviceNode*>( GUI->Devices_TreeBox[i] )->Update();

   if ( haveChanges )
      AdjustTreeColumns();

   GUI->Devices_TreeBox.EnableUpdates();

   UpdateNodeActionButtons( GUI->Devices_TreeBox.CurrentNode() );
}

void INDIDeviceControllerInterface::AdjustTreeColumns()
{
   for ( int i = 0, n = GUI->Devices_TreeBox.NumberOfColumns(); i < n; ++i )
      GUI->Devices_TreeBox.AdjustColumnWidthToContents( i );
}

// ----------------------------------------------------------------------------

void INDIDeviceControllerInterface::e_Show( Control& )
{
   GUI->SynchronizeWithServer_Timer.Stop();
   if ( INDIClient::HasClient() )
   {
      GUI->Devices_TreeBox.Clear();
      UpdateNodeActionButtons( nullptr );
      INDIClient::TheClient()->RestartChangeReports();
   }
   GUI->SynchronizeWithServer_Timer.Start();
}

void INDIDeviceControllerInterface::e_Hide( Control& )
{
   GUI->SynchronizeWithServer_Timer.Stop();
}

void INDIDeviceControllerInterface::e_ToggleSection( SectionBar& sender, Control& section, bool start )
{
   if ( start )
      GUI->Devices_TreeBox.SetFixedHeight();
   else
   {
      GUI->Devices_TreeBox.SetMinHeight( DEVICE_TREE_MINHEIGHT( Font() ) );
      GUI->Devices_TreeBox.SetMaxHeight( int_max );
      if ( GUI->Devices_Control.IsVisible() )
         SetVariableHeight();
      else
         SetFixedHeight();
   }
}

void INDIDeviceControllerInterface::e_Click( Button& sender, bool checked )
{
   if ( sender == GUI->Connect_PushButton )
   {
      if ( INDIClient::HasClient() )
         if ( INDIClient::TheClient()->IsServerConnected() )
         {
            if ( MessageBox( "<p>About to disconnect from INDI server:</p>"
                     "<p>" + INDIClient::TheClient()->HostName() + ":" + IsoString( INDIClient::TheClient()->Port() ) + "</p>"
                     "<p><b>Are you sure?</b></p>",
                     WindowTitle(),
                     StdIcon::Warning, StdButton::No, StdButton::Yes ).Execute() != StdButton::Yes )
            {
               return;
            }

            INDIClient::TheClient()->disconnectServer();
         }

      IsoString hostName8 = GUI->HostName_Edit.Text().Trimmed().ToUTF8();
      uint32 port = GUI->Port_SpinBox.Value();

      if ( INDIClient::HasClient() )
         INDIClient::TheClient()->setServer( hostName8.c_str(), port );
      else
         INDIClient::NewClient( hostName8, port );

      if ( !INDIClient::TheClient()->connectServer() )
         MessageBox( "<p>Failure to connect to INDI server:</p>"
                     "<p>" + GUI->HostName_Edit.Text().Trimmed() + ":" + String( port ) + "</p>"
                     "<p><b>Please check server host name and port.</b></p>",
                     WindowTitle(),
                     StdIcon::Error, StdButton::Ok ).Execute();

      UpdateDeviceLists();
   }
   else if ( sender == GUI->Disconnect_PushButton )
   {
      if ( INDIClient::HasClient() )
      {
         if ( INDIClient::TheClient()->IsServerConnected() )
            INDIClient::TheClient()->disconnectServer();

         if ( !INDIClient::TheClient()->IsServerConnected() )
         {
            INDIClient::DestroyClient();
            GUI->ServerMessage_Label.SetText( "Successfully disconnected from server." );
         }
      }

      UpdateDeviceLists();
   }
   else
   {
      if ( INDIClient::HasClient() )
         if ( sender == GUI->NodeAction_PushButton )
         {
            DeviceNode* deviceNode = dynamic_cast<DeviceNode*>( GUI->Devices_TreeBox.CurrentNode() );
            if ( deviceNode != nullptr )
            {
               IsoString deviceName( deviceNode->DeviceName().To7BitASCII() );
               INDI::BaseDevice* device = INDIClient::TheClient()->getDevice( deviceName.c_str() );
               if ( device != nullptr )
               {
                  if ( device->isConnected() )
                     INDIClient::TheClient()->disconnectDevice( deviceName.c_str() );
                  else
                     INDIClient::TheClient()->connectDevice( deviceName.c_str() );
               }
               else
               {
                  MessageBox( "<p>Unable to find INDI device '" + deviceName + "'</p>",
                              WindowTitle(),
                              StdIcon::Error, StdButton::Ok ).Execute();
               }
            }
            else
            {
               PropertyElementNode* elementNode = dynamic_cast<PropertyElementNode*>( GUI->Devices_TreeBox.CurrentNode() );
               if ( elementNode != nullptr )
               {
                  INDINewPropertyItem result;
                  if ( PropertyEditDialog::EditProperty( result, elementNode->Item() ) )
                     if ( !INDIClient::TheClient()->SendNewPropertyItem( result ) )
                        MessageBox( "<p>Failure to send new property item value:</p>"
                                    "<p>" + elementNode->Item().PropertyKey + "</p>",
                                    WindowTitle(),
                                    StdIcon::Error, StdButton::Ok ).Execute();
               }
            }
         }
   }
}

void INDIDeviceControllerInterface::e_EditCompleted( Edit& sender )
{
   if ( sender == GUI->HostName_Edit )
      sender.SetText( sender.Text().Trimmed() );
}

void INDIDeviceControllerInterface::e_SpinValueUpdated( SpinBox& sender, int value )
{
   // Placeholder
   /*
   if ( sender == GUI->Port_SpinBox )
      ...
   */
}

void INDIDeviceControllerInterface::e_CurrentNodeUpdated( TreeBox& sender, TreeBox::Node& current, TreeBox::Node& oldCurrent )
{
   UpdateNodeActionButtons( &current );
}

void INDIDeviceControllerInterface::e_NodeActivated( TreeBox& sender, TreeBox::Node& node, int col )
{
   if ( INDIClient::HasClient() )
   {
      DeviceNode* deviceNode = dynamic_cast<DeviceNode*>( &node );
      if ( deviceNode != nullptr )
      {
         IsoString deviceName( deviceNode->DeviceName().To7BitASCII() );
         INDI::BaseDevice* device = INDIClient::TheClient()->getDevice( deviceName.c_str() );
         if ( device != nullptr )
            if ( device->isConnected() )
            {
               if ( MessageBox( "<p>About to disconnect from INDI device '" + deviceNode->DeviceName() + "'</p>"
                        "<p>Are you sure?</p>",
                        WindowTitle(),
                        StdIcon::Warning,
                        StdButton::No, StdButton::Yes ).Execute() != StdButton::Yes )
               {
                  return;
               }

               INDIClient::TheClient()->disconnectDevice( deviceName.c_str() );
            }
            else
               INDIClient::TheClient()->connectDevice( deviceName.c_str() );
      }
      else
      {
         PropertyElementNode* elementNode = dynamic_cast<PropertyElementNode*>( GUI->Devices_TreeBox.CurrentNode() );
         if ( elementNode != nullptr )
         {
            INDINewPropertyItem result;
            if ( PropertyEditDialog::EditProperty( result, elementNode->Item() ) )
               INDIClient::TheClient()->SendNewPropertyItem( result );
         }
      }
   }
}

void INDIDeviceControllerInterface::e_NodeDoubleClicked( TreeBox& sender, TreeBox::Node& node, int col )
{
   // Placeholder
}

void INDIDeviceControllerInterface::e_NodeExpanded( TreeBox& sender, TreeBox::Node& node )
{
   AdjustTreeColumns();
}

void INDIDeviceControllerInterface::e_NodeCollapsed( TreeBox& sender, TreeBox::Node& node )
{
   // Placeholder
}

void INDIDeviceControllerInterface::e_NodeSelectionUpdated( TreeBox& sender )
{
   // Placeholder
}

void INDIDeviceControllerInterface::e_Timer( Timer& sender )
{
   UpdateDeviceLists();
   if ( INDIClient::HasClient() )
      GUI->ServerMessage_Label.SetText( INDIClient::TheClient()->CurrentServerMessage() );
}

// ----------------------------------------------------------------------------

} // pcl

// ----------------------------------------------------------------------------
// EOF INDIDeviceControllerInterface.cpp - Released 2016/05/18 10:06:42 UTC<|MERGE_RESOLUTION|>--- conflicted
+++ resolved
@@ -882,11 +882,7 @@
                   PropertyNode* propertyNode = static_cast<PropertyNode*>( (*deviceNode)[i] );
                   if ( propertyNode->PropertyName() == item.Property )
                   {
-<<<<<<< HEAD
-                	 propertyNode->Update(item);
-=======
                      propertyNode->Update( item );
->>>>>>> c1e468dc
                      for ( int n = propertyNode->NumberOfChildren(), i = 0; i < n; ++i )
                      {
                         PropertyElementNode* elementNode = static_cast<PropertyElementNode*>( (*propertyNode)[i] );
