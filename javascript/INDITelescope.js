--- conflicted
+++ resolved
@@ -35,11 +35,8 @@
 }
 
 function convertToCoordInHours(HMS){
-	var CoordInHours=parseFloat(HMS[0]) + parseFloat(HMS[1])/60 + parseFloat(HMS[2])/3600;
-<<<<<<< HEAD
+   var CoordInHours=parseFloat(HMS[0]) + parseFloat(HMS[1])/60 + parseFloat(HMS[2])/3600;
    return CoordInHours;
-=======
->>>>>>> a4cad7fb
 }
 
 SetPropertyDialog.prototype = new Dialog;
@@ -410,11 +407,7 @@
    this.center_Button.text = "Center";
    this.center_Button.toolTip = "<p>Center the object with based on the given image coordinates.</p>";
    this.center_Button.onClick = function (){
-<<<<<<< HEAD
-
-=======
-	 
->>>>>>> a4cad7fb
+
      var curRa =parseFloat(convertToCoordInHours(indi.getPropertyValue2("/" + currentTelescope + "/EQUATORIAL_EOD_COORD/RA").split(":")));
      var curDec =parseFloat(convertToCoordInHours(indi.getPropertyValue2("/" + currentTelescope + "/EQUATORIAL_EOD_COORD/DEC").split(":")));
      var raCor=2*curRa - this.dialog.solver.metadata.ra*24/360;
@@ -437,19 +430,10 @@
      var propertyArray=[["/" + currentTelescope + "/ON_COORD_SET/SYNC","INDI_SWITCH","ON"]]
      indi.sendNewPropertyArrayAsynch(propertyArray);
 
-<<<<<<< HEAD
-     //var curRa =parseFloat(convertToCoordInHours(indi.getPropertyValue2("/" + currentTelescope + "/EQUATORIAL_EOD_COORD/RA").split(":")));
-     //var curDec =parseFloat(convertToCoordInHours(indi.getPropertyValue2("/" + currentTelescope + "/EQUATORIAL_EOD_COORD/DEC").split(":")));
      var targetRa  = this.dialog.solver.metadata.ra*24/360;
      var targetDec = this.dialog.solver.metadata.dec;
      propertyArray=[["/" + currentTelescope + "/EQUATORIAL_EOD_COORD/RA","INDI_NUMBER",targetRa.toString()],
                     ["/" + currentTelescope + "/EQUATORIAL_EOD_COORD/DEC","INDI_NUMBER",targetDec.toString()]];
-=======
-     var curRa =parseFloat(convertToCoordInHours(indi.getPropertyValue2("/" + currentTelescope + "/EQUATORIAL_EOD_COORD/RA").split(":")));
-     var curDec =parseFloat(convertToCoordInHours(indi.getPropertyValue2("/" + currentTelescope + "/EQUATORIAL_EOD_COORD/DEC").split(":")));
-     propertyArray=[["/" + currentTelescope + "/EQUATORIAL_EOD_COORD/RA","INDI_NUMBER",curRa.toString()],
-                    ["/" + currentTelescope + "/EQUATORIAL_EOD_COORD/DEC","INDI_NUMBER",curDec.toString()]];
->>>>>>> a4cad7fb
 
      indi.sendNewPropertyArrayAsynch(propertyArray);
      this.dialog.curRA_Edit.update();
@@ -513,20 +497,10 @@
 Edit.prototype.update = function(){
    var curRA=[0,0,0];
    var propRAValue=indi.getPropertyValue2("/" + currentTelescope + "/EQUATORIAL_EOD_COORD/RA")
-<<<<<<< HEAD
-
-=======
-  
->>>>>>> a4cad7fb
    this.dialog.curRA_Edit.text=propRAValue;
 
    var curDEC=[0,0,0];
    var propDECValue=indi.getPropertyValue2("/" + currentTelescope + "/EQUATORIAL_EOD_COORD/DEC")
-<<<<<<< HEAD
-
-=======
-   
->>>>>>> a4cad7fb
    this.dialog.curDEC_Edit.text=propDECValue;
 }
 
